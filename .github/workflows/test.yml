name: test

on:
  push:
    branches:
      - main
  pull_request:
    types:
      - opened
      - synchronize


env:
  FOUNDRY_PROFILE: ci

jobs:
  check:
    strategy:
      fail-fast: true

    name: Foundry project
    runs-on: ubuntu-latest
    steps:
      - uses: actions/checkout@v4
        with:
          submodules: recursive

      - name: Install Foundry
        uses: foundry-rs/foundry-toolchain@v1
        with:
          version: nightly

      - name: Run Forge build
        run: |
          forge --version
          forge build --sizes
        id: build

<<<<<<< HEAD
      - name: Run Forge tests isToken0 (true)
=======
      - name: Run Forge tests isToken0 (true) fee (0) protocolFee (0)
>>>>>>> 053b7d57
        run: |
          export IS_TOKEN_0=TRUE
          forge test -vvv --via-ir
        id: test0

<<<<<<< HEAD
      - name: Run Forge tests isToken0 (false)
        run: |
          export IS_TOKEN_0=FALSE
          forge test -vvv --via-ir
        id: test1

      - name: Run Forge tests usingEth
        run: |
          export USING_ETH=TRUE
          forge test -vvv --via-ir
        id: test2
=======
      - name: Run forge tests isToken0 (true) fee (300) protocolFee (0)
        run: |
          export IS_TOKEN_0=TRUE
          export FEE=300
          forge test -vvv --via-ir
        id: test1

      - name: Run forge tests isToken0 (true) fee (300) protocolFee (50)
        run: |
          export IS_TOKEN_0=TRUE
          export FEE=300
          export PROTOCOL_FEE=50
          forge test -vvv --via-ir
        id: test2
>>>>>>> 053b7d57
<|MERGE_RESOLUTION|>--- conflicted
+++ resolved
@@ -36,29 +36,12 @@
           forge build --sizes
         id: build
 
-<<<<<<< HEAD
-      - name: Run Forge tests isToken0 (true)
-=======
       - name: Run Forge tests isToken0 (true) fee (0) protocolFee (0)
->>>>>>> 053b7d57
         run: |
           export IS_TOKEN_0=TRUE
           forge test -vvv --via-ir
         id: test0
 
-<<<<<<< HEAD
-      - name: Run Forge tests isToken0 (false)
-        run: |
-          export IS_TOKEN_0=FALSE
-          forge test -vvv --via-ir
-        id: test1
-
-      - name: Run Forge tests usingEth
-        run: |
-          export USING_ETH=TRUE
-          forge test -vvv --via-ir
-        id: test2
-=======
       - name: Run forge tests isToken0 (true) fee (300) protocolFee (0)
         run: |
           export IS_TOKEN_0=TRUE
@@ -72,5 +55,4 @@
           export FEE=300
           export PROTOCOL_FEE=50
           forge test -vvv --via-ir
-        id: test2
->>>>>>> 053b7d57
+        id: test2