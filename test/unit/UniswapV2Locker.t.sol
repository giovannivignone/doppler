--- conflicted
+++ resolved
@@ -125,10 +125,8 @@
             )
         );
 
-<<<<<<< HEAD
         vm.warp(block.timestamp + 365 days);
-=======
->>>>>>> 5e45370b
+
         locker.claimFeesAndExit(address(pool));
         assertGt(tokenBar.balanceOf(timelock), 0, "Timelock balance0 is wrong");
         assertGt(tokenFoo.balanceOf(timelock), 0, "Timelock balance1 is wrong");
