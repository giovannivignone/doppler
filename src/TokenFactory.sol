/// SPDX-License-Identifier: UNLICENSED
pragma solidity ^0.8.13;

import { ITokenFactory } from "src/interfaces/ITokenFactory.sol";
import { DERC20 } from "src/DERC20.sol";

error NotAirlock();

contract TokenFactory is ITokenFactory {
    address public immutable airlock;

    constructor(
        address airlock_
    ) {
        airlock = airlock_;
    }

    function create(
        string memory name,
        string memory symbol,
        uint256 initialSupply,
        address recipient,
        address owner,
        address pool,
        bytes memory,
        bytes32 salt
    ) external returns (address) {
<<<<<<< HEAD
        return address(new DERC20{ salt: salt }(name, symbol, initialSupply, recipient, owner, pool));
=======
        if (msg.sender != airlock) {
            revert NotAirlock();
        }

        return address(new DERC20{ salt: salt }(name, symbol, initialSupply, recipient, owner));
>>>>>>> e9d60b28
    }
}<|MERGE_RESOLUTION|>--- conflicted
+++ resolved
@@ -25,14 +25,10 @@
         bytes memory,
         bytes32 salt
     ) external returns (address) {
-<<<<<<< HEAD
-        return address(new DERC20{ salt: salt }(name, symbol, initialSupply, recipient, owner, pool));
-=======
         if (msg.sender != airlock) {
             revert NotAirlock();
         }
 
-        return address(new DERC20{ salt: salt }(name, symbol, initialSupply, recipient, owner));
->>>>>>> e9d60b28
+        return address(new DERC20{ salt: salt }(name, symbol, initialSupply, recipient, owner, pool));
     }
 }