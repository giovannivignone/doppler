// SPDX-License-Identifier: UNLICENSED
pragma solidity ^0.8.13;

import { IPoolManager, PoolKey, TickMath } from "v4-core/src/PoolManager.sol";
import { Ownable } from "@openzeppelin/access/Ownable.sol";
import { ERC20 } from "@openzeppelin/token/ERC20/ERC20.sol";
import { ITokenFactory } from "src/interfaces/ITokenFactory.sol";
import { IGovernanceFactory } from "src/interfaces/IGovernanceFactory.sol";
import { IHookFactory, IHook } from "src/interfaces/IHookFactory.sol";
import { IMigrator } from "src/interfaces/IMigrator.sol";
<<<<<<< HEAD
import { lessThan, Currency } from "v4-core/src/types/Currency.sol";
=======
import { Currency, CurrencyLibrary } from "v4-core/src/types/Currency.sol";
import { DERC20 } from "src/DERC20.sol";
>>>>>>> 0e354915

enum ModuleState {
    NotWhitelisted,
    TokenFactory,
    GovernanceFactory,
    HookFactory,
    Migrator
}

error WrongModuleState();

error WrongInitialSupply();

error ArrayLengthsMismatch();

<<<<<<< HEAD
error InvalidPoolKey();
=======
error TokenNotInPoolKey();

error HookNotInPoolKey();
>>>>>>> 0e354915

struct TokenData {
    PoolKey poolKey;
    address timelock;
    address governance;
    IMigrator migrator;
    address[] recipients;
    uint256[] amounts;
}

event Create(address asset, PoolKey poolKey, address hook);

event Migrate(address asset, address pool);

event SetModuleState(address module, ModuleState state);

contract Airlock is Ownable {
    using CurrencyLibrary for Currency;

    IPoolManager public immutable poolManager;

    mapping(address => ModuleState) public getModuleState;
    mapping(address token => TokenData) public getTokenData;

    receive() external payable { }

    /// @param poolManager_ Address of the Uniswap V4 pool manager
    constructor(
        IPoolManager poolManager_
    ) Ownable(msg.sender) {
        poolManager = poolManager_;
    }

    /**
     * TODO:
     * - Creating a token should incur fees (platform and frontend fees)
     *
     * @notice Deploys a new token with the associated governance, timelock and hook contracts
     * @param name Name of the token
     * @param symbol Symbol of the token
     * @param initialSupply Total supply of the token (might be increased later on)
     * @param numTokensToSell Amount of tokens to sell in the Doppler hook
     * @param poolKey Pool key of the liquidity pool (precomputed)
     * @param recipients Array of addresses to receive tokens after the migration
     * @param amounts Array of amounts to receive after the migration
     * @param tokenFactory Address of the factory contract deploying the ERC20 token
     * @param tokenData Arbitrary data to pass to the token factory
     * @param governanceFactory Address of the factory contract deploying the governance
     * @param governanceData Arbitrary data to pass to the governance factory
     * @param hookFactory Address of the factory contract deploying the Uniswap v4 hook
     * @param hookData Arbitrary data to pass to the hook factory
     * @param migrator Address of the migrator contract
     * @param salt Salt to use for the create2 calls
     */
    function create(
        string memory name,
        string memory symbol,
        uint256 initialSupply,
        uint256 numTokensToSell,
        PoolKey memory poolKey,
        address[] memory recipients,
        uint256[] memory amounts,
        ITokenFactory tokenFactory,
        bytes memory tokenData,
        IGovernanceFactory governanceFactory,
        bytes memory governanceData,
        IHookFactory hookFactory,
        bytes memory hookData,
        IMigrator migrator,
        address pool,
        bytes32 salt
    ) external returns (address, address, address) {
        require(getModuleState[address(tokenFactory)] == ModuleState.TokenFactory, WrongModuleState());
        require(getModuleState[address(governanceFactory)] == ModuleState.GovernanceFactory, WrongModuleState());
        require(getModuleState[address(hookFactory)] == ModuleState.HookFactory, WrongModuleState());
        require(getModuleState[address(migrator)] == ModuleState.Migrator, WrongModuleState());

        require(recipients.length == amounts.length, ArrayLengthsMismatch());

        require(lessThan(poolKey.currency0, poolKey.currency1), InvalidPoolKey());

        uint256 totalToMint = numTokensToSell;
        for (uint256 i; i < amounts.length; i++) {
            totalToMint += amounts[i];
        }
        require(totalToMint == initialSupply, WrongInitialSupply());

        address token =
            tokenFactory.create(name, symbol, initialSupply, address(this), address(this), pool, tokenData, salt);
        address hook = hookFactory.create(poolManager, numTokensToSell, hookData, salt);

        require(
            token == Currency.unwrap(poolKey.currency0) || token == Currency.unwrap(poolKey.currency1),
            TokenNotInPoolKey()
        );
        require(hook == address(poolKey.hooks), HookNotInPoolKey());

        ERC20(token).transfer(hook, numTokensToSell);

        // TODO: I don't think we need to pass the salt here, create2 is not needed anyway
        (address governance, address timelock) = governanceFactory.create(name, token, governanceData);

        migrator.createPool(Currency.unwrap(poolKey.currency0), Currency.unwrap(poolKey.currency1));

        getTokenData[token] = TokenData({
            governance: governance,
            recipients: recipients,
            amounts: amounts,
            migrator: migrator,
            timelock: timelock,
            poolKey: poolKey
        });

        // TODO: Do we really have to initialize the pool at the right price?
        poolManager.initialize(poolKey, TickMath.getSqrtPriceAtTick(0), new bytes(0));

        emit Create(token, poolKey, hook);

        return (token, governance, hook);
    }

    /**
     * @notice Triggers the migration from the Doppler hook to another liquidity pool
     * @param asset Address of the token to migrate
     */
    function migrate(
        address asset
    ) external {
        TokenData memory tokenData = getTokenData[asset];

        uint256 length = tokenData.recipients.length;
        for (uint256 i; i < length; i++) {
            ERC20(asset).transfer(tokenData.recipients[i], tokenData.amounts[i]);
        }

        DERC20(asset).unlockPool();
        uint256 price = IHook(address(tokenData.poolKey.hooks)).migrate(tokenData.timelock);
        Ownable(asset).transferOwnership(tokenData.timelock);

        (address pool,) = tokenData.migrator.migrate(
            Currency.unwrap(tokenData.poolKey.currency0),
            Currency.unwrap(tokenData.poolKey.currency1),
            price,
            tokenData.timelock,
            new bytes(0)
        );

        emit Migrate(asset, pool);
    }

    /**
     * @notice Sets the state of the givens modules
     * @param modules Array of module addresses
     * @param states Array of module states
     */
    function setModuleState(address[] memory modules, ModuleState[] memory states) external onlyOwner {
        uint256 length = modules.length;

        if (length != states.length) {
            revert ArrayLengthsMismatch();
        }

        for (uint256 i; i < length; i++) {
            getModuleState[modules[i]] = states[i];
            emit SetModuleState(modules[i], states[i]);
        }
    }
}<|MERGE_RESOLUTION|>--- conflicted
+++ resolved
@@ -8,12 +8,9 @@
 import { IGovernanceFactory } from "src/interfaces/IGovernanceFactory.sol";
 import { IHookFactory, IHook } from "src/interfaces/IHookFactory.sol";
 import { IMigrator } from "src/interfaces/IMigrator.sol";
-<<<<<<< HEAD
 import { lessThan, Currency } from "v4-core/src/types/Currency.sol";
-=======
 import { Currency, CurrencyLibrary } from "v4-core/src/types/Currency.sol";
 import { DERC20 } from "src/DERC20.sol";
->>>>>>> 0e354915
 
 enum ModuleState {
     NotWhitelisted,
@@ -29,13 +26,9 @@
 
 error ArrayLengthsMismatch();
 
-<<<<<<< HEAD
 error InvalidPoolKey();
-=======
 error TokenNotInPoolKey();
-
 error HookNotInPoolKey();
->>>>>>> 0e354915
 
 struct TokenData {
     PoolKey poolKey;
