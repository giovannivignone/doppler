// TODO: Add license
pragma solidity 0.8.26;

import {BaseHook} from "v4-periphery/src/base/hooks/BaseHook.sol";
import {IPoolManager} from "v4-periphery/lib/v4-core/src/interfaces/IPoolManager.sol";
import {Hooks} from "v4-periphery/lib/v4-core/src/libraries/Hooks.sol";
import {PoolKey} from "v4-periphery/lib/v4-core/src/types/PoolKey.sol";
import {PoolId, PoolIdLibrary} from "v4-periphery/lib/v4-core/src/types/PoolId.sol";
import {BeforeSwapDelta, BeforeSwapDeltaLibrary} from "v4-periphery/lib/v4-core/src/types/BeforeSwapDelta.sol";
import {BalanceDelta, add, BalanceDeltaLibrary} from "v4-periphery/lib/v4-core/src/types/BalanceDelta.sol";
import {StateLibrary} from "v4-periphery/lib/v4-core/src/libraries/StateLibrary.sol";
import {TickMath} from "v4-periphery/lib/v4-core/src/libraries/TickMath.sol";
import {LiquidityAmounts} from "v4-periphery/lib/v4-core/test/utils/LiquidityAmounts.sol";
import {SqrtPriceMath} from "v4-periphery/lib/v4-core/src/libraries/SqrtPriceMath.sol";
import {FullMath} from "v4-periphery/lib/v4-core/src/libraries/FullMath.sol";
import {FixedPoint96} from "v4-periphery/lib/v4-core/src/libraries/FixedPoint96.sol";
import {TransientStateLibrary} from "v4-periphery/lib/v4-core/src/libraries/TransientStateLibrary.sol";
import {FixedPointMathLib} from "solady/utils/FixedPointMathLib.sol";
<<<<<<< HEAD
import {console} from "forge-std/console.sol";
=======
import {ProtocolFeeLibrary} from "v4-periphery/lib/v4-core/src/libraries/ProtocolFeeLibrary.sol";
>>>>>>> 053b7d57

struct SlugData {
    int24 tickLower;
    int24 tickUpper;
    uint128 liquidity;
}

struct State {
    uint40 lastEpoch; // last updated epoch (1-indexed)
    int256 tickAccumulator; // accumulator to modify the bonding curve
    uint256 totalTokensSold; // total tokens sold
    uint256 totalProceeds; // total amount earned from selling tokens (numeraire)
    uint256 totalTokensSoldLastEpoch; // total tokens sold at the time of the last epoch
    BalanceDelta feesAccrued; // fees accrued to the pool
}

struct Position {
    int24 tickLower;
    int24 tickUpper;
    uint128 liquidity;
    // TODO: Consider whether we need larger salt in case of multiple discovery slugs
    uint8 salt;
}

// TODO: consider what a good tick spacing cieling is
int24 constant MAX_TICK_SPACING = 30;
uint256 constant MAX_SWAP_FEE = 1e6;

// TODO: consider what a good max would be
uint256 constant MAX_PRICE_DISCOVERY_SLUGS = 10;

contract Doppler is BaseHook {
    using PoolIdLibrary for PoolKey;
    using StateLibrary for IPoolManager;
    using TransientStateLibrary for IPoolManager;
    using BalanceDeltaLibrary for BalanceDelta;
    using ProtocolFeeLibrary for *;

    bytes32 constant LOWER_SLUG_SALT = bytes32(uint256(1));
    bytes32 constant UPPER_SLUG_SALT = bytes32(uint256(2));
    bytes32 constant DISCOVERY_SLUG_SALT = bytes32(uint256(3));

    // TODO: consider if we can use smaller uints
    // TODO: consider whether these need to be public
    State public state;
    mapping(bytes32 salt => Position) public positions;

    uint256 immutable numTokensToSell; // total amount of tokens to be sold
    uint256 immutable startingTime; // sale start time
    uint256 immutable endingTime; // sale end time
    int24 immutable startingTick; // dutch auction starting tick
    int24 immutable endingTick; // dutch auction ending tick
    uint256 immutable epochLength; // length of each epoch (seconds)
    int24 immutable gamma; // 1.0001 ** (gamma) = max single epoch change
    bool immutable isToken0; // whether token0 is the token being sold (true) or token1 (false)
    uint256 immutable numPDSlugs; // number of price discovery slugs

    receive() external payable {}

    constructor(
        IPoolManager _poolManager,
        PoolKey memory _poolKey,
        uint256 _numTokensToSell,
        uint256 _startingTime,
        uint256 _endingTime,
        int24 _startingTick,
        int24 _endingTick,
        uint256 _epochLength,
        int24 _gamma,
        bool _isToken0,
        uint256 _numPDSlugs
    ) BaseHook(_poolManager) {
        /* Tick checks */
        // Starting tick must be greater than ending tick if isToken0
        // Ending tick must be greater than starting tick if isToken1
        if (_isToken0 && _startingTick <= _endingTick) revert InvalidTickRange();
        if (!_isToken0 && _startingTick >= _endingTick) revert InvalidTickRange();
        // Enforce maximum tick spacing
        if (_poolKey.tickSpacing > MAX_TICK_SPACING) revert InvalidTickSpacing();

        /* Time checks */
        uint256 timeDelta = _endingTime - _startingTime;
        // Starting time must be less than ending time
        if (_startingTime >= _endingTime) revert InvalidTimeRange();
        // Inconsistent gamma, epochs must be long enough such that the upperSlug is at least 1 tick
        // TODO: Consider whether this should check if the left side is less than tickSpacing
        if (int256(FullMath.mulDiv(FullMath.mulDiv(_epochLength, 1e18, timeDelta), uint256(int256(_gamma)), 1e18)) == 0)
        {
            revert InvalidGamma();
        }
        // _endingTime - startingTime must be divisible by epochLength
        if (timeDelta % _epochLength != 0) revert InvalidEpochLength();

        /* Gamma checks */
        // Enforce that the total tick delta is divisible by the total number of epochs
        int24 totalTickDelta = _isToken0 ? _startingTick - _endingTick : _endingTick - _startingTick;
        int256 totalEpochs = int256((_endingTime - _startingTime) / _epochLength);
        // DA worst case is starting tick - ending tick
        if (_gamma * totalEpochs != totalTickDelta) revert InvalidGamma();
        // Enforce that gamma is divisible by tick spacing
        if (_gamma % _poolKey.tickSpacing != 0) revert InvalidGamma();

        /* Num price discovery slug checks */
        if (_numPDSlugs == 0) revert InvalidNumPDSlugs();
        if (_numPDSlugs > MAX_PRICE_DISCOVERY_SLUGS) revert InvalidNumPDSlugs();

        numTokensToSell = _numTokensToSell;
        startingTime = _startingTime;
        endingTime = _endingTime;
        startingTick = _startingTick;
        endingTick = _endingTick;
        epochLength = _epochLength;
        gamma = _gamma;
        isToken0 = _isToken0;
        numPDSlugs = _numPDSlugs;
    }

    function afterInitialize(address sender, PoolKey calldata key, uint160, int24 tick, bytes calldata)
        external
        override
        onlyPoolManager
        returns (bytes4)
    {
        // TODO: Consider if we should use a struct or not, I like it because we can avoid passing the wrong data
        poolManager.unlock(abi.encode(CallbackData({key: key, sender: sender, tick: tick})));
        return BaseHook.afterInitialize.selector;
    }

    function beforeSwap(address, PoolKey calldata key, IPoolManager.SwapParams calldata, bytes calldata)
        external
        override
        onlyPoolManager
        returns (bytes4, BeforeSwapDelta, uint24)
    {
        if (block.timestamp < startingTime || block.timestamp > endingTime) revert InvalidTime();
        if (_getCurrentEpoch() <= uint256(state.lastEpoch)) {
            // TODO: Should there be a fee?
            return (BaseHook.beforeSwap.selector, BeforeSwapDeltaLibrary.ZERO_DELTA, 0);
        }

        _rebalance(key);

        // TODO: Should there be a fee?
        return (BaseHook.beforeSwap.selector, BeforeSwapDeltaLibrary.ZERO_DELTA, 0);
    }

    function afterSwap(
        address,
        PoolKey calldata key,
        IPoolManager.SwapParams calldata,
        BalanceDelta swapDelta,
        bytes calldata
    ) external override onlyPoolManager returns (bytes4, int128) {
        // Get current tick
        PoolId poolId = key.toId();
        (, int24 currentTick, uint24 protocolFee, uint24 lpFee) = poolManager.getSlot0(poolId);
        // Get the lower tick of the lower slug
        int24 tickLower = positions[LOWER_SLUG_SALT].tickLower;
        uint24 swapFee = uint16(protocolFee).calculateSwapFee(lpFee);

        if (isToken0) {
            if (currentTick < tickLower) revert SwapBelowRange();

            int128 amount0 = swapDelta.amount0();
            if (amount0 >= 0) {
                state.totalTokensSold += uint256(uint128(amount0));
            } else {
                uint256 tokensSoldLessFee = FullMath.mulDiv(uint256(uint128(-amount0)), MAX_SWAP_FEE - swapFee, MAX_SWAP_FEE);
                state.totalTokensSold -= tokensSoldLessFee;
            }
                
            int128 amount1 = swapDelta.amount1();
            if (amount1 >= 0) {
                state.totalProceeds -= uint256(uint128(amount1));
            } else {
                uint256 proceedsLessFee = FullMath.mulDiv(uint256(uint128(-amount1)), MAX_SWAP_FEE - swapFee, MAX_SWAP_FEE);
                state.totalProceeds += proceedsLessFee;
            }
        } else {
            if (currentTick > tickLower) revert SwapBelowRange();

            int128 amount1 = swapDelta.amount1();
            if (amount1 >= 0) {
                state.totalTokensSold += uint256(uint128(amount1));
            } else {
                uint256 tokensSoldLessFee = FullMath.mulDiv(uint256(uint128(-amount1)), MAX_SWAP_FEE - swapFee, MAX_SWAP_FEE);
                state.totalTokensSold -= tokensSoldLessFee;
            }

            int128 amount0 = swapDelta.amount0();
            if (amount0 >= 0) {
                state.totalProceeds -= uint256(uint128(amount0));
            } else {
                uint256 proceedsLessFee = FullMath.mulDiv(uint256(uint128(-amount0)), MAX_SWAP_FEE - swapFee, MAX_SWAP_FEE);
                state.totalProceeds += proceedsLessFee;
            }
        }


        return (BaseHook.afterSwap.selector, 0);
    }

    function beforeAddLiquidity(
        address _caller,
        PoolKey calldata,
        IPoolManager.ModifyLiquidityParams calldata,
        bytes calldata
    ) external view override onlyPoolManager returns (bytes4) {
        if (_caller != address(this)) revert Unauthorized();

        return BaseHook.beforeAddLiquidity.selector;
    }

    function _rebalance(PoolKey calldata key) internal {
        // We increment by 1 to 1-index the epoch
        uint256 currentEpoch = _getCurrentEpoch();
        uint256 epochsPassed = currentEpoch - uint256(state.lastEpoch);

        state.lastEpoch = uint40(currentEpoch);

        // Cache state var to avoid multiple SLOADs
        uint256 totalTokensSold_ = state.totalTokensSold;

        // TODO: consider if this should be the expected amount sold at the start of the current epoch or at the current time
        // i think logically it makes sense to use the current time to get the most accurate rebalance
        uint256 expectedAmountSold = _getExpectedAmountSoldWithEpochOffset(0);
        int256 netSold = int256(totalTokensSold_) - int256(state.totalTokensSoldLastEpoch);

        state.totalTokensSoldLastEpoch = totalTokensSold_;

        // get current state
        PoolId poolId = key.toId();
        (uint160 sqrtPriceX96, int24 currentTick,,) = poolManager.getSlot0(poolId);

        Position memory upSlug = positions[UPPER_SLUG_SALT];

        int256 accumulatorDelta;
        int256 newAccumulator;
        // Possible if no tokens purchased or tokens are sold back into the pool
        if (netSold <= 0) {
            accumulatorDelta = _getMaxTickDeltaPerEpoch() * int256(epochsPassed);
        } else if (totalTokensSold_ <= expectedAmountSold) {
<<<<<<< HEAD
            accumulatorDelta =
                _getMaxTickDeltaPerEpoch() * int256(1e18 - (totalTokensSold_ * 1e18 / expectedAmountSold)) / 1e18;
=======
            // Safe from overflow since we use 256 bits with a maximum value of (2**24-1) * 1e18
            accumulatorDelta = _getMaxTickDeltaPerEpoch()
                * int256(1e18 - FullMath.mulDiv(totalTokensSold_, 1e18, expectedAmountSold)) / 1e18;

>>>>>>> 053b7d57
        } else {
            int24 tauTick = startingTick + int24(state.tickAccumulator / 1e18);
            Position memory pdSlug = positions[DISCOVERY_SLUG_SALT];

            // Safe from overflow since the result is <= gamma which is an int24 already
            int24 computedRange = int24(_getGammaShare() * gamma / 1e18);
            int24 upperSlugRange = computedRange > key.tickSpacing ? computedRange : key.tickSpacing;

            // The expectedTick is where the upperSlug.tickUpper is/would be placed
            // The upperTick is not always placed so we have to compute it's placement in case it's not
            // This depends on the invariant that upperSlug.tickLower == currentTick at the time of rebalancing
            int24 expectedTick = _alignComputedTickWithTickSpacing(
                isToken0 ? upSlug.tickLower + upperSlugRange : upSlug.tickLower - upperSlugRange, key.tickSpacing
            );

            // We bound the currentTick by the top of the curve (tauTick + gamma)
            // This is necessary because there is no liquidity above the curve and we need to
            // ensure that the accumulatorDelta is just based on meaningful (in range) ticks
            if (isToken0) {
                currentTick = currentTick > (tauTick + gamma) ? (tauTick + gamma) : currentTick;
            } else {
                currentTick = currentTick < (tauTick - gamma) ? (tauTick - gamma) : currentTick;
            }

            accumulatorDelta = int256(currentTick - expectedTick) * 1e18;
        }

        newAccumulator = state.tickAccumulator + accumulatorDelta;
        // Only sstore if there is a nonzero delta
        if (accumulatorDelta != 0) {
            state.tickAccumulator = newAccumulator;
        }

        // TODO: Do we need to accumulate this difference over time to ensure it gets applied later?
        //       e.g. if accumulatorDelta is 4e18 for two epochs in a row, should we bump up by a tickSpacing
        //       after the second epoch, or only adjust on significant epochs?
        //       Maybe this is only necessary for the oversold case anyway?
        accumulatorDelta /= 1e18;

        currentTick = _alignComputedTickWithTickSpacing(upSlug.tickLower + int24(accumulatorDelta), key.tickSpacing);

        (int24 tickLower, int24 tickUpper) = _getTicksBasedOnState(newAccumulator, key.tickSpacing);

        // It's possible that these are equal
        // If we try to add liquidity in this range though, we revert with a divide by zero
        // Thus we have to create a gap between the two
        if (currentTick == tickLower) {
            // TODO: May be worth bounding to a maximum int24.max/min to prevent over/underflow
            if (isToken0) {
                tickLower -= key.tickSpacing;
            } else {
                tickLower += key.tickSpacing;
            }
        }

        uint160 sqrtPriceNext = TickMath.getSqrtPriceAtTick(currentTick);
        uint160 sqrtPriceLower = TickMath.getSqrtPriceAtTick(tickLower);
        uint160 sqrtPriceUpper = TickMath.getSqrtPriceAtTick(tickUpper);

        uint256 requiredProceeds =
            totalTokensSold_ != 0 ? _computeRequiredProceeds(sqrtPriceLower, sqrtPriceUpper, totalTokensSold_) : 0;

        // Get existing positions
        Position[] memory prevPositions = new Position[](2 + numPDSlugs);
        prevPositions[0] = positions[LOWER_SLUG_SALT];
        prevPositions[1] = positions[UPPER_SLUG_SALT];
        for (uint256 i; i < numPDSlugs; ++i) {
            prevPositions[2 + i] = positions[bytes32(uint256(3 + i))];
        }

        BalanceDelta tokensRemoved = _clearPositions(prevPositions, key);

        uint256 numeraireAvailable;
        uint256 assetAvailable;
        if (isToken0) {
            numeraireAvailable = uint256(uint128(tokensRemoved.amount1()));
            assetAvailable = uint256(uint128(tokensRemoved.amount0())) + key.currency0.balanceOfSelf();
        } else {
            numeraireAvailable = uint256(uint128(tokensRemoved.amount0()));
            assetAvailable = uint256(uint128(tokensRemoved.amount1())) + key.currency1.balanceOfSelf();
        }

        SlugData memory lowerSlug =
            _computeLowerSlugData(key, requiredProceeds, numeraireAvailable, totalTokensSold_, tickLower, currentTick);
        SlugData memory upperSlug = _computeUpperSlugData(key, totalTokensSold_, currentTick, assetAvailable);
        SlugData[] memory priceDiscoverySlugs =
            _computePriceDiscoverySlugsData(key, upperSlug, tickUpper, assetAvailable);
        // TODO: If we're not actually modifying liquidity, skip below logic
        // TODO: Consider whether we need slippage protection

        // Get new positions
        Position[] memory newPositions = new Position[](2 + numPDSlugs);
        newPositions[0] = Position({
            tickLower: lowerSlug.tickLower,
            tickUpper: lowerSlug.tickUpper,
            liquidity: lowerSlug.liquidity,
            salt: uint8(uint256(LOWER_SLUG_SALT))
        });
        newPositions[1] = Position({
            tickLower: upperSlug.tickLower,
            tickUpper: upperSlug.tickUpper,
            liquidity: upperSlug.liquidity,
            salt: uint8(uint256(UPPER_SLUG_SALT))
        });
        for (uint256 i; i < priceDiscoverySlugs.length; ++i) {
            newPositions[2 + i] = Position({
                tickLower: priceDiscoverySlugs[i].tickLower,
                tickUpper: priceDiscoverySlugs[i].tickUpper,
                liquidity: priceDiscoverySlugs[i].liquidity,
                salt: uint8(3 + i)
            });
        }

        // Update positions and swap if necessary
        _update(newPositions, sqrtPriceX96, sqrtPriceNext, key);

        // Store new position ticks and liquidity
        positions[LOWER_SLUG_SALT] = newPositions[0];
        positions[UPPER_SLUG_SALT] = newPositions[1];
        for (uint256 i; i < numPDSlugs; ++i) {
            if (i >= priceDiscoverySlugs.length) {
                // Clear the position from storage if it's not being placed
                delete positions[bytes32(uint256(3 + i))];
            } else {
                positions[bytes32(uint256(3 + i))] = newPositions[2 + i];
            }
        }
    }

    function _getEpochEndWithOffset(uint256 offset) internal view returns (uint256) {
        uint256 epochEnd = (_getCurrentEpoch() + offset) * epochLength + startingTime;
        if (epochEnd > endingTime) {
            epochEnd = endingTime;
        }
        return epochEnd;
    }

    function _getCurrentEpoch() internal view returns (uint256) {
        if (block.timestamp < startingTime) return 1;
        return (block.timestamp - startingTime) / epochLength + 1;
    }

    function _getNormalizedTimeElapsed(uint256 timestamp) internal view returns (uint256) {
        return FullMath.mulDiv(timestamp - startingTime, 1e18, endingTime - startingTime);
    }

    function _getGammaShare() internal view returns (int256) {
        return int256(FullMath.mulDiv(epochLength, 1e18, (endingTime - startingTime)));
    }

    // 0 == end of last epoch
    // 1 == end of current epoch
    // n == end of nth epoch from current
    function _getExpectedAmountSoldWithEpochOffset(uint256 offset) internal view returns (uint256) {
        return FullMath.mulDiv(
            _getNormalizedTimeElapsed((_getCurrentEpoch() + offset - 1) * epochLength + startingTime),
            numTokensToSell,
            1e18
        );
    }

    // Returns 18 decimal fixed point value
    // TODO: consider whether it's safe to always round down
    function _getMaxTickDeltaPerEpoch() internal view returns (int256) {
        // Safe from overflow since max value is (2**24-1) * 1e18
        return int256(endingTick - startingTick) * 1e18 / int256((endingTime - startingTime) / epochLength);
    }

    // TODO: Consider bounding to int24.max/min
    function _alignComputedTickWithTickSpacing(int24 tick, int24 tickSpacing) internal view returns (int24) {
        if (isToken0) {
            // Round down if isToken0
            if (tick < 0) {
                // If the tick is negative, we round up (negatively) the negative result to round down
                return (tick - tickSpacing + 1) / tickSpacing * tickSpacing;
            } else {
                // Else if positive, we simply round down
                return (tick / tickSpacing) * tickSpacing;
            }
        } else {
            // Round up if isToken1
            if (tick < 0) {
                // If the tick is negative, we round down the negative result to round up
                return (tick / tickSpacing) * tickSpacing;
            } else {
                // Else if positive, we simply round up
                return (tick + tickSpacing - 1) / tickSpacing * tickSpacing;
            }
        }
    }

    function _computeRequiredProceeds(uint160 sqrtPriceLower, uint160 sqrtPriceUpper, uint256 amount)
        internal
        view
        returns (uint256 requiredProceeds)
    {
        uint128 liquidity;
        if (isToken0) {
            // TODO: Check max liquidity per tick
            //       Should we spread liquidity across multiple ticks if necessary?
            liquidity = LiquidityAmounts.getLiquidityForAmount0(sqrtPriceLower, sqrtPriceUpper, amount);
            // TODO: Should we be rounding up here?
            requiredProceeds = SqrtPriceMath.getAmount1Delta(sqrtPriceLower, sqrtPriceUpper, liquidity, true);
        } else {
            // TODO: Check max liquidity per tick
            //       Should we spread liquidity across multiple ticks if necessary?
            liquidity = LiquidityAmounts.getLiquidityForAmount1(sqrtPriceLower, sqrtPriceUpper, amount);
            // TODO: Should we be rounding up here?
            requiredProceeds = SqrtPriceMath.getAmount0Delta(sqrtPriceLower, sqrtPriceUpper, liquidity, true);
        }
    }

    // TODO: Consider whether overflow is reasonably possible
    //       I think some validation logic will be necessary
    //       Maybe we just need to bound to int24.max/min
    // Returns a multiple of tickSpacing
    function _getTicksBasedOnState(int256 accumulator, int24 tickSpacing)
        internal
        view
        returns (int24 lower, int24 upper)
    {
        int24 accumulatorDelta = int24(accumulator / 1e18);
        int24 adjustedTick = startingTick + accumulatorDelta;
        lower = _alignComputedTickWithTickSpacing(adjustedTick, tickSpacing);

        if (isToken0) {
            upper = lower + gamma;
        } else {
            upper = lower - gamma;
        }
    }

    function _computeLowerSlugData(
        PoolKey memory key,
        uint256 requiredProceeds,
        uint256 totalProceeds_,
        uint256 totalTokensSold_,
        int24 tickLower,
        int24 currentTick
    ) internal view returns (SlugData memory slug) {
        // If we do not have enough proceeds to the full lower slug,
        // we switch to a single tick range at the target price
        if (requiredProceeds > totalProceeds_) {
            uint160 targetPriceX96;
            if (isToken0) {
                // Q96 Target price (not sqrtPrice)
                targetPriceX96 = _computeTargetPriceX96(totalProceeds_, totalTokensSold_);
            } else {
                targetPriceX96 = _computeTargetPriceX96(totalTokensSold_, totalProceeds_);
            }
            // TODO: Consider whether the target price should actually be tickUpper
            // We multiply the tick of the regular price by 2 to get the tick of the sqrtPrice
            // This should probably be + tickSpacing in the case of !isToken0
            slug.tickLower = _alignComputedTickWithTickSpacing(
                // We compute the sqrtPrice as the integer sqrt left shifted by 48 bits to convert to Q96
                TickMath.getTickAtSqrtPrice(uint160(FixedPointMathLib.sqrt(uint256(targetPriceX96)) << 48)),
                key.tickSpacing
            ) + (isToken0 ? -key.tickSpacing : key.tickSpacing);
            slug.tickUpper = isToken0 ? slug.tickLower + key.tickSpacing : slug.tickLower - key.tickSpacing;
            slug.liquidity = _computeLiquidity(
                !isToken0,
                TickMath.getSqrtPriceAtTick(slug.tickLower),
                TickMath.getSqrtPriceAtTick(slug.tickUpper),
                totalProceeds_
            );
        } else {
            slug.tickLower = tickLower;
            slug.tickUpper = currentTick;
            slug.liquidity = _computeLiquidity(
                !isToken0,
                TickMath.getSqrtPriceAtTick(tickLower),
                TickMath.getSqrtPriceAtTick(currentTick),
                totalProceeds_
            );
        }

        // We make sure that the lower tick and upper tick are equal if no liquidity
        // else we don't properly enforce that swaps can't be made below the lower slug
        if (slug.liquidity == 0) {
            slug.tickLower = slug.tickUpper;
        }
    }

    function _computeUpperSlugData(
        PoolKey memory key,
        uint256 totalTokensSold_,
        int24 currentTick,
        uint256 assetAvailable
    ) internal view returns (SlugData memory slug) {
        int256 tokensSoldDelta = int256(_getExpectedAmountSoldWithEpochOffset(1)) - int256(totalTokensSold_); // compute if we've sold more or less tokens than expected by next epoch

        uint256 tokensToLp;
        if (tokensSoldDelta > 0) {
            tokensToLp = uint256(tokensSoldDelta) > assetAvailable ? assetAvailable : uint256(tokensSoldDelta);
            int24 computedDelta =
                int24(int256(FullMath.mulDiv(uint256(_getGammaShare()), uint256(int256(gamma)), 1e18)));
            int24 accumulatorDelta = computedDelta > key.tickSpacing ? computedDelta : key.tickSpacing;
            slug.tickLower = currentTick;
            slug.tickUpper = _alignComputedTickWithTickSpacing(
                isToken0 ? slug.tickLower + accumulatorDelta : slug.tickLower - accumulatorDelta, key.tickSpacing
            );
        } else {
            slug.tickLower = currentTick;
            slug.tickUpper = currentTick;
        }

        if (slug.tickLower != slug.tickUpper) {
            slug.liquidity = _computeLiquidity(
                isToken0,
                TickMath.getSqrtPriceAtTick(slug.tickLower),
                TickMath.getSqrtPriceAtTick(slug.tickUpper),
                tokensToLp
            );
            assetAvailable -= tokensToLp;
        } else {
            slug.liquidity = 0;
        }
    }

    function _computePriceDiscoverySlugsData(
        PoolKey memory key,
        SlugData memory upperSlug,
        int24 tickUpper,
        uint256 assetAvailable
    ) internal view returns (SlugData[] memory) {
        SlugData[] memory slugs = new SlugData[](numPDSlugs);

        uint256 epochEndTime = _getEpochEndWithOffset(0); // compute end time of current epoch
        uint256 nextEpochEndTime = _getEpochEndWithOffset(1); // compute end time of next epoch

        // Return early if we're on the final epoch
        if (nextEpochEndTime == epochEndTime) {
            return slugs;
        }

        uint256 epochT1toT2Delta = _getNormalizedTimeElapsed(nextEpochEndTime) - _getNormalizedTimeElapsed(epochEndTime);

        uint256 tokensToLp = FullMath.mulDiv(epochT1toT2Delta, numTokensToSell, 1e18);
        tokensToLp = tokensToLp > assetAvailable ? assetAvailable : tokensToLp;

        int24 slugRangeDelta = (tickUpper - upperSlug.tickUpper) / int24(int256(numPDSlugs));

        for (uint256 i; i < numPDSlugs; ++i) {
            // If epoch [i] end time is equal to next epoch [i+1] end time, we've reached the end
            // and don't need to provide any more slugs
            if (_getEpochEndWithOffset(i) == _getEpochEndWithOffset(i + 1)) {
                break;
            }

            if (i == 0) {
                slugs[i].tickLower = upperSlug.tickUpper;
            } else {
                slugs[i].tickLower = slugs[i - 1].tickUpper;
            }
            // TODO: Bound by the type(int24).max/min
            slugs[i].tickUpper = _alignComputedTickWithTickSpacing(slugs[i].tickLower + slugRangeDelta, key.tickSpacing);

            // TODO: Ensure we don't compute liquidity for a 0 tick range
            slugs[i].liquidity = _computeLiquidity(
                isToken0,
                TickMath.getSqrtPriceAtTick(slugs[i].tickLower),
                TickMath.getSqrtPriceAtTick(slugs[i].tickUpper),
                // We reuse tokensToLp since it should be the same for all epochs
                // This is dependent on the invariant that (endingTime - startingTime) % epochLength == 0
                tokensToLp
            );
        }

        return slugs;
    }

    function _computeTargetPriceX96(uint256 num, uint256 denom) internal pure returns (uint160) {
        return uint160(FullMath.mulDiv(num, FixedPoint96.Q96, denom));
    }

    function _computeLiquidity(bool forToken0, uint160 lowerPrice, uint160 upperPrice, uint256 amount)
        internal
        pure
        returns (uint128)
    {
        // TODO: This is probably not necessary anymore since we're bounding liquidity by
        //       the amount of tokens available to provide. Should still carefully consider
        //       whether this is necessary
        // We decrement the amount by 1 to avoid rounding errors
        amount = amount != 0 ? amount - 1 : amount;

        if (forToken0) {
            return LiquidityAmounts.getLiquidityForAmount0(lowerPrice, upperPrice, amount);
        } else {
            return LiquidityAmounts.getLiquidityForAmount1(lowerPrice, upperPrice, amount);
        }
    }

    function _clearPositions(Position[] memory lastEpochPositions, PoolKey memory key)
        internal
        returns (BalanceDelta deltas)
    {
        for (uint256 i; i < lastEpochPositions.length; ++i) {
            if (lastEpochPositions[i].liquidity != 0) {
                // TODO: consider what to do with feeDeltas (second return variable)
                (BalanceDelta positionDeltas, BalanceDelta feesAccrued) = poolManager.modifyLiquidity(
                    key,
                    IPoolManager.ModifyLiquidityParams({
                        tickLower: isToken0 ? lastEpochPositions[i].tickLower : lastEpochPositions[i].tickUpper,
                        tickUpper: isToken0 ? lastEpochPositions[i].tickUpper : lastEpochPositions[i].tickLower,
                        liquidityDelta: -int128(lastEpochPositions[i].liquidity),
                        salt: bytes32(uint256(lastEpochPositions[i].salt))
                    }),
                    ""
                );
                deltas = add(deltas, positionDeltas);
                state.feesAccrued = add(state.feesAccrued, feesAccrued);
            }
        }
    }

    function _update(Position[] memory newPositions, uint160 currentPrice, uint160 swapPrice, PoolKey memory key)
        internal
    {
        if (swapPrice != currentPrice) {
            // We swap to the target price
            // Since there's no liquidity, we swap 0 amounts
            poolManager.swap(
                key,
                IPoolManager.SwapParams({
                    zeroForOne: swapPrice < currentPrice,
                    amountSpecified: 1, // We need a non-zero amount to pass checks
                    sqrtPriceLimitX96: swapPrice
                }),
                ""
            );
        }

        for (uint256 i; i < newPositions.length; ++i) {
            if (newPositions[i].liquidity != 0) {
                // Add liquidity to new position
                // TODO: Consider whether fees are relevant
                poolManager.modifyLiquidity(
                    key,
                    IPoolManager.ModifyLiquidityParams({
                        tickLower: isToken0 ? newPositions[i].tickLower : newPositions[i].tickUpper,
                        tickUpper: isToken0 ? newPositions[i].tickUpper : newPositions[i].tickLower,
                        liquidityDelta: int128(newPositions[i].liquidity),
                        salt: bytes32(uint256(newPositions[i].salt))
                    }),
                    ""
                );
            }
        }

        int256 currency0Delta = poolManager.currencyDelta(address(this), key.currency0);
        int256 currency1Delta = poolManager.currencyDelta(address(this), key.currency1);

        if (currency0Delta > 0) {
            poolManager.take(key.currency0, address(this), uint256(currency0Delta));
        }

        if (currency1Delta > 0) {
            poolManager.take(key.currency1, address(this), uint256(currency1Delta));
        }

        if (currency0Delta < 0) {
            poolManager.sync(key.currency0);
            key.currency0.transfer(address(poolManager), uint256(-currency0Delta));
        }

        if (currency1Delta < 0) {
            poolManager.sync(key.currency1);
            key.currency1.transfer(address(poolManager), uint256(-currency1Delta));
        }

        poolManager.settle();
    }

    struct CallbackData {
        PoolKey key;
        address sender;
        int24 tick;
    }

    // @dev This callback is only used to add the initial liquidity when the pool is created
    function _unlockCallback(bytes calldata data) internal override returns (bytes memory) {
        CallbackData memory callbackData = abi.decode(data, (CallbackData));
        (PoolKey memory key,, int24 tick) = (callbackData.key, callbackData.sender, callbackData.tick);

        (, int24 tickUpper) = _getTicksBasedOnState(int24(0), key.tickSpacing);

        SlugData memory upperSlug = _computeUpperSlugData(key, 0, tick, numTokensToSell);
        SlugData[] memory priceDiscoverySlugs =
            _computePriceDiscoverySlugsData(key, upperSlug, tickUpper, numTokensToSell);

        BalanceDelta finalDelta;

        if (upperSlug.liquidity != 0) {
            (BalanceDelta callerDelta,) = poolManager.modifyLiquidity(
                key,
                IPoolManager.ModifyLiquidityParams({
                    tickLower: isToken0 ? upperSlug.tickLower : upperSlug.tickUpper,
                    tickUpper: isToken0 ? upperSlug.tickUpper : upperSlug.tickLower,
                    liquidityDelta: int128(upperSlug.liquidity),
                    salt: UPPER_SLUG_SALT
                }),
                ""
            );
            finalDelta = add(finalDelta, callerDelta);
        }

        for (uint256 i; i < priceDiscoverySlugs.length; ++i) {
            if (priceDiscoverySlugs[i].liquidity != 0) {
                (BalanceDelta callerDelta,) = poolManager.modifyLiquidity(
                    key,
                    IPoolManager.ModifyLiquidityParams({
                        tickLower: isToken0 ? priceDiscoverySlugs[i].tickLower : priceDiscoverySlugs[i].tickUpper,
                        tickUpper: isToken0 ? priceDiscoverySlugs[i].tickUpper : priceDiscoverySlugs[i].tickLower,
                        liquidityDelta: int128(priceDiscoverySlugs[i].liquidity),
                        salt: bytes32(uint256(3 + i))
                    }),
                    ""
                );
                finalDelta = add(finalDelta, callerDelta);
            }
        }

        if (isToken0) {
            poolManager.sync(key.currency0);
            key.currency0.transfer(address(poolManager), uint256(int256(-finalDelta.amount0())));
        } else {
            poolManager.sync(key.currency1);
            key.currency1.transfer(address(poolManager), uint256(int256(-finalDelta.amount1())));
        }

        Position[] memory newPositions = new Position[](2 + numPDSlugs);
        newPositions[0] =
            Position({tickLower: tick, tickUpper: tick, liquidity: 0, salt: uint8(uint256(LOWER_SLUG_SALT))});
        newPositions[1] = Position({
            tickLower: upperSlug.tickLower,
            tickUpper: upperSlug.tickUpper,
            liquidity: upperSlug.liquidity,
            salt: uint8(uint256(UPPER_SLUG_SALT))
        });

        positions[LOWER_SLUG_SALT] = newPositions[0];
        positions[UPPER_SLUG_SALT] = newPositions[1];

        for (uint256 i; i < priceDiscoverySlugs.length; ++i) {
            newPositions[2 + i] = Position({
                tickLower: priceDiscoverySlugs[i].tickLower,
                tickUpper: priceDiscoverySlugs[i].tickUpper,
                liquidity: priceDiscoverySlugs[i].liquidity,
                salt: uint8(3 + i)
            });

            positions[bytes32(uint256(3 + i))] = newPositions[2 + i];
        }

        poolManager.settle();

        return new bytes(0);
    }

    function getHookPermissions() public pure override returns (Hooks.Permissions memory) {
        return Hooks.Permissions({
            beforeInitialize: false,
            afterInitialize: true,
            beforeAddLiquidity: true,
            beforeRemoveLiquidity: false,
            afterAddLiquidity: false,
            afterRemoveLiquidity: false,
            beforeSwap: true,
            afterSwap: true,
            beforeDonate: false,
            afterDonate: false,
            beforeSwapReturnDelta: false,
            afterSwapReturnDelta: false,
            afterAddLiquidityReturnDelta: false,
            afterRemoveLiquidityReturnDelta: false
        });
    }
}

error InvalidGamma();
error InvalidTimeRange();
error Unauthorized();
error BeforeStartTime();
error SwapBelowRange();
error InvalidTime();
error InvalidTickRange();
error InvalidTickSpacing();
error InvalidEpochLength();
error InvalidTickDelta();
error InvalidNumPDSlugs();<|MERGE_RESOLUTION|>--- conflicted
+++ resolved
@@ -16,11 +16,7 @@
 import {FixedPoint96} from "v4-periphery/lib/v4-core/src/libraries/FixedPoint96.sol";
 import {TransientStateLibrary} from "v4-periphery/lib/v4-core/src/libraries/TransientStateLibrary.sol";
 import {FixedPointMathLib} from "solady/utils/FixedPointMathLib.sol";
-<<<<<<< HEAD
-import {console} from "forge-std/console.sol";
-=======
 import {ProtocolFeeLibrary} from "v4-periphery/lib/v4-core/src/libraries/ProtocolFeeLibrary.sol";
->>>>>>> 053b7d57
 
 struct SlugData {
     int24 tickLower;
@@ -263,15 +259,9 @@
         if (netSold <= 0) {
             accumulatorDelta = _getMaxTickDeltaPerEpoch() * int256(epochsPassed);
         } else if (totalTokensSold_ <= expectedAmountSold) {
-<<<<<<< HEAD
-            accumulatorDelta =
-                _getMaxTickDeltaPerEpoch() * int256(1e18 - (totalTokensSold_ * 1e18 / expectedAmountSold)) / 1e18;
-=======
             // Safe from overflow since we use 256 bits with a maximum value of (2**24-1) * 1e18
             accumulatorDelta = _getMaxTickDeltaPerEpoch()
                 * int256(1e18 - FullMath.mulDiv(totalTokensSold_, 1e18, expectedAmountSold)) / 1e18;
-
->>>>>>> 053b7d57
         } else {
             int24 tauTick = startingTick + int24(state.tickAccumulator / 1e18);
             Position memory pdSlug = positions[DISCOVERY_SLUG_SALT];
