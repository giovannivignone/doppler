--- conflicted
+++ resolved
@@ -13,24 +13,17 @@
 
 error PoolLocked();
 
-<<<<<<< HEAD
 error ArrayLengthsMismatch();
 
-=======
 /// @custom:security-contact security@whetstone.cc
->>>>>>> 5770dfa3
 contract DERC20 is ERC20, ERC20Votes, ERC20Permit, Ownable {
     uint256 public immutable mintStartDate;
     uint256 public immutable yearlyMintCap;
 
-<<<<<<< HEAD
     address public pool;
-=======
     uint256 public currentYearStart;
     uint256 public currentAnnualMint;
 
-    address public immutable pool;
->>>>>>> 5770dfa3
     bool public isPoolUnlocked;
 
     address[] public recipients;
@@ -42,12 +35,13 @@
         uint256 initialSupply,
         address recipient,
         address owner_,
-<<<<<<< HEAD
+        uint256 yearlyMintCap_,
         address[] memory recipients_,
         uint256[] memory amounts_
     ) ERC20(name_, symbol_) ERC20Permit(name_) Ownable(owner_) {
         _mint(recipient, initialSupply);
         mintStartDate = block.timestamp + 365 days;
+        yearlyMintCap = yearlyMintCap_;
 
         require(recipients.length == amounts.length, ArrayLengthsMismatch());
 
@@ -58,16 +52,8 @@
     function lockPool(
         address pool_
     ) external onlyOwner {
+        pool = pool_;
         isPoolUnlocked = false;
-=======
-        address pool_,
-        uint256 yearlyMintCap_
-    ) ERC20(name_, symbol_) ERC20Permit(name_) Ownable(owner_) {
-        _mint(recipient, initialSupply);
-        mintStartDate = block.timestamp + 365 days;
-        yearlyMintCap = yearlyMintCap_;
-        pool = pool_;
->>>>>>> 5770dfa3
     }
 
     /// @notice Unlocks the pool, allowing it to receive tokens
