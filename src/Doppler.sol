--- conflicted
+++ resolved
@@ -190,14 +190,8 @@
         if (netSold <= 0) {
             accumulatorDelta = _getMaxTickDeltaPerEpoch() * int256(epochsPassed);
         } else if (totalTokensSold_ <= expectedAmountSold) {
-<<<<<<< HEAD
             accumulatorDelta = _getMaxTickDeltaPerEpoch() * int256(epochsPassed)
                 * int256(1e18 - (totalTokensSold_ * 1e18 / expectedAmountSold)) / 1e18;
-=======
-            accumulatorDelta = _getMaxTickDeltaPerEpoch() * int256(epochsPassed) / 1e18
-            // TODO: Is this right?
-            * int256(1e18 - (totalTokensSold_ * 1e18 / expectedAmountSold)) / 1e18;
->>>>>>> 4243678e
         } else {
             int24 tauTick = startingTick + int24(state.tickAccumulator / 1e18);
             int24 expectedTick;
@@ -250,23 +244,6 @@
             }
         }
 
-<<<<<<< HEAD
-=======
-        (int24 tickLower, int24 tickUpper) = _getTicksBasedOnState(int24(newAccumulator));
-
-        // It's possible that these are equal
-        // If we try to add liquidity in this range though, we revert with a divide by zero
-        // Thus we have to create a gap between the two
-        if (currentTick == tickLower) {
-            // TODO: Consider whether direction is accurate
-            if (isToken0) {
-                tickLower -= key.tickSpacing;
-            } else {
-                tickLower += key.tickSpacing;
-            }
-        }
-
->>>>>>> 4243678e
         // TODO: Consider what's redundant below if currentTick is unchanged
 
         uint160 sqrtPriceNext = TickMath.getSqrtPriceAtTick(currentTick);
@@ -291,18 +268,6 @@
             }
         }
 
-<<<<<<< HEAD
-=======
-        SlugData memory lowerSlug = _computeLowerSlugData(
-            key, requiredProceeds, totalProceeds_, totalTokensSold_, sqrtPriceLower, sqrtPriceNext
-        );
-        SlugData memory upperSlug = _computeUpperSlugData(totalTokensSold_, currentTick);
-        SlugData memory priceDiscoverySlug = _computePriceDiscoverySlugData(upperSlug, tickUpper);
-
-        // TODO: If we're not actually modifying liquidity, skip below logic
-        // TODO: Consider whether we need slippage protection
-
->>>>>>> 4243678e
         // Get existing positions
         Position[] memory prevPositions = new Position[](3);
         prevPositions[0] = positions[LOWER_SLUG_SALT];
@@ -310,15 +275,16 @@
         prevPositions[2] = positions[DISCOVERY_SLUG_SALT];
         BalanceDelta tokensRemoved = _clearPositions(prevPositions, key);
 
-        uint256 numeraireAvailable = isToken0 ? uint256(uint128(tokensRemoved.amount1())) : uint256(uint128(tokensRemoved.amount0()));
-
-        SlugData memory lowerSlug =
-            _computeLowerSlugData(key, requiredProceeds, numeraireAvailable, totalTokensSold_, sqrtPriceLower, sqrtPriceNext);
+        uint256 numeraireAvailable =
+            isToken0 ? uint256(uint128(tokensRemoved.amount1())) : uint256(uint128(tokensRemoved.amount0()));
+
+        SlugData memory lowerSlug = _computeLowerSlugData(
+            key, requiredProceeds, numeraireAvailable, totalTokensSold_, sqrtPriceLower, sqrtPriceNext
+        );
         SlugData memory upperSlug = _computeUpperSlugData(totalTokensSold_, currentTick);
         SlugData memory priceDiscoverySlug = _computePriceDiscoverySlugData(upperSlug, tickUpper);
         // TODO: If we're not actually modifying liquidity, skip below logic
         // TODO: Consider whether we need slippage protection
-
 
         // Get new positions
         Position[] memory newPositions = new Position[](3);
@@ -534,7 +500,10 @@
         }
     }
 
-    function _clearPositions(Position[] memory lastEpochPositions, PoolKey memory key) internal returns (BalanceDelta deltas) {
+    function _clearPositions(Position[] memory lastEpochPositions, PoolKey memory key)
+        internal
+        returns (BalanceDelta deltas)
+    {
         for (uint256 i; i < lastEpochPositions.length; ++i) {
             if (lastEpochPositions[i].liquidity != 0) {
                 (BalanceDelta positionDeltas, BalanceDelta feeDeltas) = poolManager.modifyLiquidity(
@@ -552,12 +521,9 @@
         }
     }
 
-    function _update(
-        Position[] memory newPositions,
-        uint160 currentPrice,
-        uint160 swapPrice,
-        PoolKey memory key
-    ) internal {
+    function _update(Position[] memory newPositions, uint160 currentPrice, uint160 swapPrice, PoolKey memory key)
+        internal
+    {
         if (swapPrice != currentPrice) {
             // We swap to the target price
             // Since there's no liquidity, we swap 0 amounts
