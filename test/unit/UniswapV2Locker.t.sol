--- conflicted
+++ resolved
@@ -97,7 +97,7 @@
         IUniswapV2Router02(UNISWAP_V2_ROUTER_MAINNET).swapExactTokensForTokens(
             1 ether, 0, path, address(this), block.timestamp
         );
-<<<<<<< HEAD
+
         address tokenOwner = address(0xb0b);
         vm.mockCall(address(airlock), abi.encodeWithSelector(this.owner.selector), abi.encode(tokenOwner));
         vm.mockCall(
@@ -123,12 +123,7 @@
                 address(0)
             )
         );
-=======
 
-        address timelock = address(0xbeef);
-
-        vm.prank(address(0xb055));
->>>>>>> 1cb1cdd9
         locker.claimFeesAndExit(address(pool));
         assertGt(tokenBar.balanceOf(timelock), 0, "Timelock balance0 is wrong");
         assertGt(tokenFoo.balanceOf(timelock), 0, "Timelock balance1 is wrong");
