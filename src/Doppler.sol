// SPDX-License-Identifier: BUSL-1.1
pragma solidity ^0.8.24;

import {BaseHook} from "v4-periphery/src/base/hooks/BaseHook.sol";
import {IPoolManager} from "v4-periphery/lib/v4-core/src/interfaces/IPoolManager.sol";
import {Hooks} from "v4-periphery/lib/v4-core/src/libraries/Hooks.sol";
import {PoolKey} from "v4-periphery/lib/v4-core/src/types/PoolKey.sol";
import {PoolId, PoolIdLibrary} from "v4-periphery/lib/v4-core/src/types/PoolId.sol";
import {BeforeSwapDelta, BeforeSwapDeltaLibrary} from "v4-periphery/lib/v4-core/src/types/BeforeSwapDelta.sol";
import {BalanceDelta, add, BalanceDeltaLibrary} from "v4-periphery/lib/v4-core/src/types/BalanceDelta.sol";
import {StateLibrary} from "v4-periphery/lib/v4-core/src/libraries/StateLibrary.sol";
import {TickMath} from "v4-periphery/lib/v4-core/src/libraries/TickMath.sol";
import {LiquidityAmounts} from "v4-periphery/lib/v4-core/test/utils/LiquidityAmounts.sol";
import {SqrtPriceMath} from "v4-periphery/lib/v4-core/src/libraries/SqrtPriceMath.sol";
import {FullMath} from "v4-periphery/lib/v4-core/src/libraries/FullMath.sol";
import {FixedPoint96} from "v4-periphery/lib/v4-core/src/libraries/FixedPoint96.sol";
import {TransientStateLibrary} from "v4-periphery/lib/v4-core/src/libraries/TransientStateLibrary.sol";
import {FixedPointMathLib} from "solady/utils/FixedPointMathLib.sol";
import {ProtocolFeeLibrary} from "v4-periphery/lib/v4-core/src/libraries/ProtocolFeeLibrary.sol";
import {SafeCastLib} from "solady/utils/SafeCastLib.sol";

struct SlugData {
    int24 tickLower;
    int24 tickUpper;
    uint128 liquidity;
}

struct State {
    uint40 lastEpoch; // last updated epoch (1-indexed)
    int256 tickAccumulator; // accumulator to modify the bonding curve
    uint256 totalTokensSold; // total tokens sold
    uint256 totalProceeds; // total amount earned from selling tokens (numeraire)
    uint256 totalTokensSoldLastEpoch; // total tokens sold at the time of the last epoch
    BalanceDelta feesAccrued; // fees accrued to the pool
}

struct Position {
    int24 tickLower;
    int24 tickUpper;
    uint128 liquidity;
    uint8 salt;
}

error InvalidGamma();
error InvalidTimeRange();
error Unauthorized();
error BeforeStartTime();
error SwapBelowRange();
error InvalidTime();
error InvalidTickRange();
error InvalidTickSpacing();
error InvalidEpochLength();
error InvalidTickDelta();
error InvalidProceedLimits();
error InvalidNumPDSlugs();
error InvalidSwapAfterMaturitySufficientProceeds();
error InvalidSwapAfterMaturityInsufficientProceeds();
error MaximumProceedsReached();

uint256 constant MAX_SWAP_FEE = 1e6;
int24 constant MAX_TICK_SPACING = 30;
uint256 constant MAX_PRICE_DISCOVERY_SLUGS = 10;
uint256 constant NUM_DEFAULT_SLUGS = 3;

/// @title Doppler
/// @author kadenzipfel, kinrezC, clemlak, aadams, and Alexangelj
contract Doppler is BaseHook {
    using PoolIdLibrary for PoolKey;
    using StateLibrary for IPoolManager;
    using TransientStateLibrary for IPoolManager;
    using BalanceDeltaLibrary for BalanceDelta;
    using ProtocolFeeLibrary for *;
<<<<<<< HEAD
    using SafeCastLib for uint128;
=======
    using SafeCastLib for int256;
    using SafeCastLib for uint256;
>>>>>>> 6be3bdae

    bytes32 constant LOWER_SLUG_SALT = bytes32(uint256(1));
    bytes32 constant UPPER_SLUG_SALT = bytes32(uint256(2));
    bytes32 constant DISCOVERY_SLUG_SALT = bytes32(uint256(3));

    bool public insufficientProceeds; // triggers if the pool matures and minimumProceeds is not met
    bool public earlyExit; // triggers if the pool ever reaches or exceeds maximumProceeds

    State public state;
    mapping(bytes32 salt => Position) public positions;

    uint256 immutable numTokensToSell; // total amount of tokens to be sold
    uint256 immutable minimumProceeds; // minimum proceeds required to avoid refund phase
    uint256 immutable maximumProceeds; // proceeds amount that will trigger early exit condition
    uint256 immutable startingTime; // sale start time
    uint256 immutable endingTime; // sale end time
    int24 immutable startingTick; // dutch auction starting tick
    int24 immutable endingTick; // dutch auction ending tick
    uint256 immutable epochLength; // length of each epoch (seconds)
    int24 immutable gamma; // 1.0001 ** (gamma) = max single epoch change
    bool immutable isToken0; // whether token0 is the token being sold (true) or token1 (false)
    uint256 immutable numPDSlugs; // number of price discovery slugs

    uint256 immutable totalEpochs; // total number of epochs

    receive() external payable {}

    constructor(
        IPoolManager _poolManager,
        PoolKey memory _poolKey,
        uint256 _numTokensToSell,
        uint256 _minimumProceeds,
        uint256 _maximumProceeds,
        uint256 _startingTime,
        uint256 _endingTime,
        int24 _startingTick,
        int24 _endingTick,
        uint256 _epochLength,
        int24 _gamma,
        bool _isToken0,
        uint256 _numPDSlugs
    ) BaseHook(_poolManager) {
        // Check that the current time is before the starting time
        if (block.timestamp > _startingTime) revert InvalidTime();
        /* Tick checks */
        // Starting tick must be greater than ending tick if isToken0
        // Ending tick must be greater than starting tick if isToken1
        if (_startingTick != _endingTick) {
            if (_isToken0 && _startingTick <= _endingTick) revert InvalidTickRange();
            if (!_isToken0 && _startingTick >= _endingTick) revert InvalidTickRange();
        }
        // Enforce maximum tick spacing
        if (_poolKey.tickSpacing > MAX_TICK_SPACING) revert InvalidTickSpacing();

        /* Time checks */
        // Starting time must be less than ending time
        if (_startingTime >= _endingTime) revert InvalidTimeRange();
        uint256 timeDelta = _endingTime - _startingTime;
        // Inconsistent gamma, epochs must be long enough such that the upperSlug is at least 1 tick
        // TODO: Consider whether this should check if the left side is less than tickSpacing
        if (
            _gamma <= 0
                || FullMath.mulDiv(FullMath.mulDiv(_epochLength, 1e18, timeDelta), uint256(int256(_gamma)), 1e18) == 0
        ) {
            revert InvalidGamma();
        }
        // _endingTime - startingTime must be divisible by epochLength
        if (timeDelta % _epochLength != 0) revert InvalidEpochLength();

        /* Gamma checks */
        // Enforce that the total tick delta is divisible by the total number of epochs
        // Enforce that gamma is divisible by tick spacing
        if (_gamma % _poolKey.tickSpacing != 0) revert InvalidGamma();

        /* Num price discovery slug checks */
        if (_numPDSlugs == 0) revert InvalidNumPDSlugs();
        if (_numPDSlugs > MAX_PRICE_DISCOVERY_SLUGS) revert InvalidNumPDSlugs();

        // These can both be zero
        if (_minimumProceeds > _maximumProceeds) revert InvalidProceedLimits();

        totalEpochs = timeDelta / _epochLength;

        numTokensToSell = _numTokensToSell;
        minimumProceeds = _minimumProceeds;
        maximumProceeds = _maximumProceeds;
        startingTime = _startingTime;
        endingTime = _endingTime;
        startingTick = _startingTick;
        endingTick = _endingTick;
        epochLength = _epochLength;
        gamma = _gamma;
        isToken0 = _isToken0;
        numPDSlugs = _numPDSlugs;
    }

    /// @notice Called by poolManager following initialization, used to place initial liquidity slugs
    /// @param sender The address that called poolManager.initialize
    /// @param key The pool key
    /// @param tick The initial tick of the pool
    function afterInitialize(address sender, PoolKey calldata key, uint160, int24 tick, bytes calldata)
        external
        override
        onlyPoolManager
        returns (bytes4)
    {
        poolManager.unlock(abi.encode(CallbackData({key: key, sender: sender, tick: tick})));
        return BaseHook.afterInitialize.selector;
    }

    /// @notice Called by the poolManager immediately before a swap is executed
    ///         Triggers rebalancing logic in new epochs and handles early exit/insufficient proceeds outcomes
    /// @param key The pool key
    /// @param swapParams The parameters for swapping
    function beforeSwap(address, PoolKey calldata key, IPoolManager.SwapParams calldata swapParams, bytes calldata)
        external
        override
        onlyPoolManager
        returns (bytes4, BeforeSwapDelta, uint24)
    {
        if (earlyExit) revert MaximumProceedsReached();

        if (block.timestamp < startingTime) revert InvalidTime();

        // We can skip rebalancing if we're in an epoch that already had a rebalance
        if (_getCurrentEpoch() <= uint256(state.lastEpoch)) {
            return (BaseHook.beforeSwap.selector, BeforeSwapDeltaLibrary.ZERO_DELTA, 0);
        }

        // Only check proceeds if we're after maturity and we haven't already triggered insufficient proceeds
        if (block.timestamp >= endingTime && !insufficientProceeds) {
            // If we haven't raised the minimum proceeds, we allow for all asset tokens to be sold back into
            // the curve at the average clearing price
            if (state.totalProceeds < minimumProceeds) {
                insufficientProceeds = true;

                PoolId poolId = key.toId();
                (, int24 currentTick,,) = poolManager.getSlot0(poolId);

                Position[] memory prevPositions = new Position[](NUM_DEFAULT_SLUGS - 1 + numPDSlugs);
                prevPositions[0] = positions[LOWER_SLUG_SALT];
                prevPositions[1] = positions[UPPER_SLUG_SALT];
                for (uint256 i; i < numPDSlugs; ++i) {
                    prevPositions[NUM_DEFAULT_SLUGS - 1 + i] = positions[bytes32(uint256(NUM_DEFAULT_SLUGS + i))];
                }

                // Place all available numeraire in the lower slug at the average clearing price
                BalanceDelta delta = _clearPositions(prevPositions, key);
                uint256 numeraireAvailable = uint256(uint128(isToken0 ? delta.amount1() : delta.amount0()));

                SlugData memory lowerSlug =
                    _computeLowerSlugInsufficientProceeds(key, numeraireAvailable, state.totalTokensSold);
                Position[] memory newPositions = new Position[](1);

                newPositions[0] = Position({
                    tickLower: lowerSlug.tickLower,
                    tickUpper: lowerSlug.tickUpper,
                    liquidity: lowerSlug.liquidity,
                    salt: uint8(uint256(LOWER_SLUG_SALT))
                });

                // Include tickSpacing so we're at least at a higher price than the lower slug upper tick
                uint160 sqrtPriceX96Next = TickMath.getSqrtPriceAtTick(
                    _alignComputedTickWithTickSpacing(lowerSlug.tickUpper, key.tickSpacing)
                        + (isToken0 ? key.tickSpacing : -key.tickSpacing)
                );

                uint160 sqrtPriceX96 = TickMath.getSqrtPriceAtTick(currentTick);
                _update(newPositions, sqrtPriceX96, sqrtPriceX96Next, key);
                positions[LOWER_SLUG_SALT] = newPositions[0];

                // Add 1 to numPDSlugs because we don't need to clear the lower slug
                // but we do need to clear the upper/pd slugs
                for (uint256 i; i < numPDSlugs + 1; ++i) {
                    delete positions[bytes32(uint256(NUM_DEFAULT_SLUGS - 1 + i))];
                }
            } else {
                revert InvalidSwapAfterMaturitySufficientProceeds();
            }
        }
        // If startTime < block.timestamp < endTime and !earlyExit and !insufficientProceeds, we rebalance
        if (!insufficientProceeds) {
            _rebalance(key);
        } else {
            // If we have insufficient proceeds, only allow swaps from asset -> numeraire
            if (isToken0) {
                if (swapParams.zeroForOne == false) {
                    revert InvalidSwapAfterMaturityInsufficientProceeds();
                }
            } else {
                if (swapParams.zeroForOne == true) {
                    revert InvalidSwapAfterMaturityInsufficientProceeds();
                }
            }
        }

        return (BaseHook.beforeSwap.selector, BeforeSwapDeltaLibrary.ZERO_DELTA, 0);
    }

    /// @notice Called by the poolManager immediately after a swap is executed
    ///         Used to update totalTokensSold and totalProceeds with swap amounts, excluding fees
    ///         If we've exceeded the maximumProceeds, we trigger the early exit condition
    ///         We revert if the swap is below the range of the lower slug to prevent manipulation
    /// @param key The pool key
    /// @param swapDelta The balance delta of the address swapping
    function afterSwap(
        address,
        PoolKey calldata key,
        IPoolManager.SwapParams calldata,
        BalanceDelta swapDelta,
        bytes calldata
    ) external override onlyPoolManager returns (bytes4, int128) {
        // Get current tick
        PoolId poolId = key.toId();
        (, int24 currentTick, uint24 protocolFee, uint24 lpFee) = poolManager.getSlot0(poolId);
        // Get the lower tick of the lower slug
        int24 tickLower = positions[LOWER_SLUG_SALT].tickLower;
        uint24 swapFee = uint16(protocolFee).calculateSwapFee(lpFee);

        if (isToken0) {
            if (currentTick < tickLower) revert SwapBelowRange();

            int128 amount0 = swapDelta.amount0();
            if (amount0 >= 0) {
                state.totalTokensSold += uint128(amount0);
            } else {
                uint256 tokensSoldLessFee = FullMath.mulDiv(uint128(-amount0), MAX_SWAP_FEE - swapFee, MAX_SWAP_FEE);
                state.totalTokensSold -= tokensSoldLessFee;
            }

            int128 amount1 = swapDelta.amount1();
            if (amount1 >= 0) {
                state.totalProceeds -= uint128(amount1);
            } else {
                uint256 proceedsLessFee = FullMath.mulDiv(uint128(-amount1), MAX_SWAP_FEE - swapFee, MAX_SWAP_FEE);
                state.totalProceeds += proceedsLessFee;
            }
        } else {
            if (currentTick > tickLower) revert SwapBelowRange();

            int128 amount1 = swapDelta.amount1();
            if (amount1 >= 0) {
                state.totalTokensSold += uint128(amount1);
            } else {
                uint256 tokensSoldLessFee = FullMath.mulDiv(uint128(-amount1), MAX_SWAP_FEE - swapFee, MAX_SWAP_FEE);
                state.totalTokensSold -= tokensSoldLessFee;
            }

            int128 amount0 = swapDelta.amount0();
            if (amount0 >= 0) {
                state.totalProceeds -= uint128(amount0);
            } else {
                uint256 proceedsLessFee = FullMath.mulDiv(uint128(-amount0), MAX_SWAP_FEE - swapFee, MAX_SWAP_FEE);
                state.totalProceeds += proceedsLessFee;
            }
        }

        // If we reach or exceed the maximumProceeds, we trigger the early exit condition
        if (state.totalProceeds >= maximumProceeds) {
            earlyExit = true;
        }

        return (BaseHook.afterSwap.selector, 0);
    }

    /// @notice Called by the poolManager immediately before liquidity is added
    ///         We revert if the caller is not this contract
    /// @param caller The address that called poolManager.modifyLiquidity
    function beforeAddLiquidity(
        address caller,
        PoolKey calldata,
        IPoolManager.ModifyLiquidityParams calldata,
        bytes calldata
    ) external view override onlyPoolManager returns (bytes4) {
        if (caller != address(this)) revert Unauthorized();

        return BaseHook.beforeAddLiquidity.selector;
    }

    /// @notice Executed before swaps in new epochs to rebalance the bonding curve
    ///         We adjust the bonding curve according to the amount tokens sold relative to the expected amount
    /// @param key The pool key
    function _rebalance(PoolKey calldata key) internal {
        // We increment by 1 to 1-index the epoch
        uint256 currentEpoch = _getCurrentEpoch();
        uint256 epochsPassed = currentEpoch - uint256(state.lastEpoch);

        state.lastEpoch = uint40(currentEpoch);

        // Cache state var to avoid multiple SLOADs
        uint256 totalTokensSold_ = state.totalTokensSold;

        // Get the expected amount sold and the net sold in the last epoch
        uint256 expectedAmountSold = _getExpectedAmountSoldWithEpochOffset(0);
        int256 netSold = int256(totalTokensSold_) - int256(state.totalTokensSoldLastEpoch);

        state.totalTokensSoldLastEpoch = totalTokensSold_;

        PoolId poolId = key.toId();
        (uint160 sqrtPriceX96, int24 currentTick,,) = poolManager.getSlot0(poolId);

        Position memory upSlug = positions[UPPER_SLUG_SALT];

        int256 accumulatorDelta;
        int256 newAccumulator;
        // Possible if no tokens purchased or tokens are sold back into the pool
        if (netSold <= 0) {
            accumulatorDelta = _getMaxTickDeltaPerEpoch() * int256(epochsPassed);
        } else if (totalTokensSold_ <= expectedAmountSold) {
            // Safe from overflow since we use 256 bits with a maximum value of (2**24-1) * 1e18
            accumulatorDelta = _getMaxTickDeltaPerEpoch()
                * int256(1e18 - FullMath.mulDiv(totalTokensSold_, 1e18, expectedAmountSold)) / 1e18;
        } else {
            int24 tauTick = startingTick + int24(state.tickAccumulator / 1e18);

            // Safe from overflow since the result is <= gamma which is an int24 already
            int24 computedRange = (_getGammaShare() * gamma / 1e18).toInt24();
            int24 upperSlugRange = computedRange > key.tickSpacing ? computedRange : key.tickSpacing;

            // The expectedTick is where the upperSlug.tickUpper is/would be placed in the previous epoch
            // The upperTick is not always placed so we have to compute its placement in case it's not
            // This depends on the invariant that upperSlug.tickLower == currentTick at the time of rebalancing
            int24 expectedTick = _alignComputedTickWithTickSpacing(
                isToken0 ? upSlug.tickLower + upperSlugRange : upSlug.tickLower - upperSlugRange, key.tickSpacing
            );

            uint256 epochsRemaining = totalEpochs - currentEpoch;
            int24 liquidityBound = isToken0 ? tauTick + gamma : tauTick - gamma;
            liquidityBound = epochsRemaining < numPDSlugs
                ? positions[bytes32(uint256(NUM_DEFAULT_SLUGS + epochsRemaining))].tickUpper
                : liquidityBound;

            // We bound the currentTick by the top of the curve (tauTick + gamma)
            // This is necessary because there is no liquidity above the curve and we need to
            // ensure that the accumulatorDelta is just based on meaningful (in range) ticks
            if (isToken0) {
                currentTick = currentTick > liquidityBound ? liquidityBound : currentTick;
            } else {
                currentTick = currentTick < liquidityBound ? liquidityBound : currentTick;
            }

            accumulatorDelta = int256(currentTick - expectedTick) * 1e18;
        }

        newAccumulator = state.tickAccumulator + accumulatorDelta;
        // Only sstore if there is a nonzero delta
        if (accumulatorDelta != 0) {
            state.tickAccumulator = newAccumulator;
        }

        currentTick =
            _alignComputedTickWithTickSpacing(upSlug.tickLower + (accumulatorDelta / 1e18).toInt24(), key.tickSpacing);

        (int24 tickLower, int24 tickUpper) = _getTicksBasedOnState(newAccumulator, key.tickSpacing);

        // It's possible that these are equal
        // If we try to add liquidity in this range though, we revert with a divide by zero
        // Thus we have to create a gap between the two
        if (currentTick == tickLower) {
            if (isToken0) {
                tickLower -= key.tickSpacing;
            } else {
                tickLower += key.tickSpacing;
            }
        }

        uint160 sqrtPriceNext = TickMath.getSqrtPriceAtTick(currentTick);
        uint160 sqrtPriceLower = TickMath.getSqrtPriceAtTick(tickLower);

        uint256 requiredProceeds =
            totalTokensSold_ != 0 ? _computeRequiredProceeds(sqrtPriceLower, sqrtPriceNext, totalTokensSold_) : 0;

        // Get existing positions
        Position[] memory prevPositions = new Position[](NUM_DEFAULT_SLUGS - 1 + numPDSlugs);
        prevPositions[0] = positions[LOWER_SLUG_SALT];
        prevPositions[1] = positions[UPPER_SLUG_SALT];
        for (uint256 i; i < numPDSlugs; ++i) {
            prevPositions[NUM_DEFAULT_SLUGS - 1 + i] = positions[bytes32(uint256(NUM_DEFAULT_SLUGS + i))];
        }

        // Remove existing positions, track removed tokens
        BalanceDelta tokensRemoved = _clearPositions(prevPositions, key);

        uint256 numeraireAvailable;
        uint256 assetAvailable;
        if (isToken0) {
            numeraireAvailable = uint256(uint128(tokensRemoved.amount1()));
            assetAvailable = uint256(uint128(tokensRemoved.amount0())) + key.currency0.balanceOfSelf()
                - uint128(state.feesAccrued.amount0());
        } else {
            numeraireAvailable = uint256(uint128(tokensRemoved.amount0()));
            assetAvailable = uint256(uint128(tokensRemoved.amount1())) + key.currency1.balanceOfSelf()
                - uint128(state.feesAccrued.amount1());
        }

        // Compute new positions
        SlugData memory lowerSlug =
            _computeLowerSlugData(key, requiredProceeds, numeraireAvailable, totalTokensSold_, tickLower, currentTick);
        (SlugData memory upperSlug, uint256 assetRemaining) =
            _computeUpperSlugData(key, totalTokensSold_, currentTick, assetAvailable);
        SlugData[] memory priceDiscoverySlugs =
            _computePriceDiscoverySlugsData(key, upperSlug, tickUpper, assetRemaining);

        // Get new positions
        Position[] memory newPositions = new Position[](NUM_DEFAULT_SLUGS - 1 + numPDSlugs);
        newPositions[0] = Position({
            tickLower: lowerSlug.tickLower,
            tickUpper: lowerSlug.tickUpper,
            liquidity: lowerSlug.liquidity,
            salt: uint8(uint256(LOWER_SLUG_SALT))
        });
        newPositions[1] = Position({
            tickLower: upperSlug.tickLower,
            tickUpper: upperSlug.tickUpper,
            liquidity: upperSlug.liquidity,
            salt: uint8(uint256(UPPER_SLUG_SALT))
        });
        for (uint256 i; i < priceDiscoverySlugs.length; ++i) {
            newPositions[NUM_DEFAULT_SLUGS - 1 + i] = Position({
                tickLower: priceDiscoverySlugs[i].tickLower,
                tickUpper: priceDiscoverySlugs[i].tickUpper,
                liquidity: priceDiscoverySlugs[i].liquidity,
                salt: uint8(NUM_DEFAULT_SLUGS + i)
            });
        }

        // Update positions and swap if necessary
        _update(newPositions, sqrtPriceX96, sqrtPriceNext, key);

        // Store new position ticks and liquidity
        positions[LOWER_SLUG_SALT] = newPositions[0];
        positions[UPPER_SLUG_SALT] = newPositions[1];
        for (uint256 i; i < numPDSlugs; ++i) {
            if (i >= priceDiscoverySlugs.length) {
                // Clear the position from storage if it's not being placed
                delete positions[bytes32(uint256(NUM_DEFAULT_SLUGS + i))];
            } else {
                positions[bytes32(uint256(NUM_DEFAULT_SLUGS + i))] = newPositions[NUM_DEFAULT_SLUGS - 1 + i];
            }
        }
    }

    /// @notice If offset == 0, retrieves the end time of the current epoch
    ///         If offset == n, retrieves the end time of the nth epoch from the current
    /// @param offset The offset from the current epoch
    function _getEpochEndWithOffset(uint256 offset) internal view returns (uint256) {
        uint256 epochEnd = (_getCurrentEpoch() + offset) * epochLength + startingTime;
        if (epochEnd > endingTime) {
            epochEnd = endingTime;
        }
        return epochEnd;
    }

    /// @notice Retrieves the current epoch
    function _getCurrentEpoch() internal view returns (uint256) {
        if (block.timestamp < startingTime) return 1;
        return (block.timestamp - startingTime) / epochLength + 1;
    }

    /// @notice Retrieves the elapsed time since the start of the sale, normalized to 1e18
    /// @param timestamp The timestamp to retrieve for
    function _getNormalizedTimeElapsed(uint256 timestamp) internal view returns (uint256) {
        return FullMath.mulDiv(timestamp - startingTime, 1e18, endingTime - startingTime);
    }

    /// @notice Computes the gamma share for a single epoch, used as a measure for the upper slug range
    function _getGammaShare() internal view returns (int256) {
        return FullMath.mulDiv(epochLength, 1e18, (endingTime - startingTime)).toInt256();
    }

    /// @notice If offset == 0, retrieves the expected amount sold by the end of the last epoch
    ///         If offset == 1, retrieves the expected amount sold by the end of the current epoch
    ///         If offset == n, retrieves the expected amount sold by the end of the nth epoch from the current
    /// @param offset The epoch offset to retrieve for
    function _getExpectedAmountSoldWithEpochOffset(uint256 offset) internal view returns (uint256) {
        return FullMath.mulDiv(
            _getNormalizedTimeElapsed((_getCurrentEpoch() + offset - 1) * epochLength + startingTime),
            numTokensToSell,
            1e18
        );
    }

    /// @notice Computes the max tick delta, i.e. max dutch auction amount, per epoch
    ///         Returns an 18 decimal fixed point value
    function _getMaxTickDeltaPerEpoch() internal view returns (int256) {
        // Safe from overflow since max value is (2**24-1) * 1e18
        return int256(endingTick - startingTick) * 1e18 / int256((endingTime - startingTime) / epochLength);
    }

    /// @notice Aligns a given tick with the tickSpacing of the pool
    ///         Rounds down according to the asset token denominated price
    /// @param tick The tick to align
    /// @param tickSpacing The tick spacing of the pool
    function _alignComputedTickWithTickSpacing(int24 tick, int24 tickSpacing) internal view returns (int24) {
        if (isToken0) {
            // Round down if isToken0
            if (tick < 0) {
                // If the tick is negative, we round up (negatively) the negative result to round down
                return (tick - tickSpacing + 1) / tickSpacing * tickSpacing;
            } else {
                // Else if positive, we simply round down
                return (tick / tickSpacing) * tickSpacing;
            }
        } else {
            // Round up if isToken1
            if (tick < 0) {
                // If the tick is negative, we round down the negative result to round up
                return (tick / tickSpacing) * tickSpacing;
            } else {
                // Else if positive, we simply round up
                return (tick + tickSpacing - 1) / tickSpacing * tickSpacing;
            }
        }
    }

    /// @notice Given the tick range for the lower slug, computes the amount of proceeds required to allow
    ///         for all purchased asset tokens to be sold back into the curve
    /// @param sqrtPriceLower The sqrt price of the lower tick
    /// @param sqrtPriceUpper The sqrt price of the upper tick
    /// @param amount The amount of asset tokens which the liquidity needs to support the sale of
    function _computeRequiredProceeds(uint160 sqrtPriceLower, uint160 sqrtPriceUpper, uint256 amount)
        internal
        view
        returns (uint256 requiredProceeds)
    {
        uint128 liquidity;
        if (isToken0) {
            liquidity = LiquidityAmounts.getLiquidityForAmount0(sqrtPriceLower, sqrtPriceUpper, amount);
            requiredProceeds = SqrtPriceMath.getAmount1Delta(sqrtPriceLower, sqrtPriceUpper, liquidity, true);
        } else {
            liquidity = LiquidityAmounts.getLiquidityForAmount1(sqrtPriceLower, sqrtPriceUpper, amount);
            requiredProceeds = SqrtPriceMath.getAmount0Delta(sqrtPriceLower, sqrtPriceUpper, liquidity, true);
        }
    }

    /// @notice Computes the global lower and upper ticks based on the accumulator and tickSpacing
    ///         These ticks represent the global range of the bonding curve, across all liquidity slugs
    /// @param accumulator The tickAccumulator value
    /// @param tickSpacing The tick spacing of the pool
    /// @return lower The computed global lower tick
    /// @return upper The computed global upper tick
    function _getTicksBasedOnState(int256 accumulator, int24 tickSpacing)
        internal
        view
        returns (int24 lower, int24 upper)
    {
        int24 accumulatorDelta = (accumulator / 1e18).toInt24();
        int24 adjustedTick = startingTick + accumulatorDelta;
        lower = _alignComputedTickWithTickSpacing(adjustedTick, tickSpacing);

        // We don't need to align the upper tick since gamma is a multiple of tickSpacing
        if (isToken0) {
            upper = lower + gamma;
        } else {
            upper = lower - gamma;
        }
    }

    /// @notice Computes the lower slug ticks and liquidity
    ///         If there are insufficient proceeds, we switch to a single tick range at the target price
    ///         If there are sufficient proceeds, we use the range from the global tickLower to the current tick
    /// @param key The pool key
    /// @param requiredProceeds The amount of proceeds required to support the sale of all asset tokens
    /// @param totalProceeds_ The total amount of proceeds earned from selling tokens
    ///                       Bound to the amount of numeraire tokens available, which may be slightly less
    /// @param totalTokensSold_ The total amount of tokens sold
    /// @param tickLower The global tickLower of the bonding curve
    /// @param currentTick The current tick of the pool
    /// @return slug The computed lower slug data
    function _computeLowerSlugData(
        PoolKey memory key,
        uint256 requiredProceeds,
        uint256 totalProceeds_,
        uint256 totalTokensSold_,
        int24 tickLower,
        int24 currentTick
    ) internal view returns (SlugData memory slug) {
        // If we do not have enough proceeds to place the full lower slug,
        // we switch to a single tick range at the target price
        if (requiredProceeds > totalProceeds_) {
            slug = _computeLowerSlugInsufficientProceeds(key, totalProceeds_, totalTokensSold_);
        } else {
            slug.tickLower = tickLower;
            slug.tickUpper = currentTick;
            slug.liquidity = _computeLiquidity(
                !isToken0,
                TickMath.getSqrtPriceAtTick(tickLower),
                TickMath.getSqrtPriceAtTick(currentTick),
                totalProceeds_
            );
        }

        // We make sure that the lower tick and upper tick are equal if no liquidity,
        // else we don't properly enforce that swaps can't be made below the lower slug
        if (slug.liquidity == 0) {
            slug.tickLower = slug.tickUpper;
        }
    }

    /// @notice Computes the upper slug ticks and liquidity
    ///         Places a slug with the range according to the per epoch gamma, starting at the current tick
    ///         Provides the amount of tokens required to reach the expected amount sold by next epoch
    ///         If we have already sold more tokens than expected by next epoch, we don't place a slug
    /// @param key The pool key
    /// @param totalTokensSold_ The total amount of tokens sold
    /// @param currentTick The current tick of the pool
    /// @param assetAvailable The amount of asset tokens available to provide liquidity
    /// @return slug The computed upper slug data
    /// @return assetRemaining The amount of asset tokens remaining after providing liquidity
    function _computeUpperSlugData(
        PoolKey memory key,
        uint256 totalTokensSold_,
        int24 currentTick,
        uint256 assetAvailable
    ) internal view returns (SlugData memory slug, uint256 assetRemaining) {
        // Compute the delta between the amount of tokens sold relative to the expected amount sold by next epoch
        int256 tokensSoldDelta = int256(_getExpectedAmountSoldWithEpochOffset(1)) - int256(totalTokensSold_);

        uint256 tokensToLp;
        // If we have sold less tokens than expected, we place a slug with the amount of tokens to sell to reach
        // the expected amount sold by next epoch
        if (tokensSoldDelta > 0) {
            tokensToLp = uint256(tokensSoldDelta) > assetAvailable ? assetAvailable : uint256(tokensSoldDelta);
            int24 computedDelta =
                int24(int256(FullMath.mulDiv(uint256(_getGammaShare()), uint256(int256(gamma)), 1e18)));
            int24 accumulatorDelta = computedDelta > key.tickSpacing ? computedDelta : key.tickSpacing;
            slug.tickLower = currentTick;
            slug.tickUpper = _alignComputedTickWithTickSpacing(
                isToken0 ? slug.tickLower + accumulatorDelta : slug.tickLower - accumulatorDelta, key.tickSpacing
            );
        } else {
            slug.tickLower = currentTick;
            slug.tickUpper = currentTick;
        }

        // We compute the amount of liquidity to place only if the tick range is non-zero
        if (slug.tickLower != slug.tickUpper) {
            slug.liquidity = _computeLiquidity(
                isToken0,
                TickMath.getSqrtPriceAtTick(slug.tickLower),
                TickMath.getSqrtPriceAtTick(slug.tickUpper),
                tokensToLp
            );
        } else {
            slug.liquidity = 0;
        }

        assetRemaining = assetAvailable - tokensToLp;
    }

    /// @notice Computes the price discovery slugs ticks and liquidity
    ///         Places equidistant slugs up to the global tickUpper
    ///         Places one epoch worth of tokens to sell in each slug, bounded by the amount available
    ///         Stops placing slugs if we run out of future epochs to place for
    /// @param key The pool key
    /// @param upperSlug The computed upper slug data
    /// @param tickUpper The global tickUpper of the bonding curve
    /// @param assetAvailable The amount of asset tokens available to provide liquidity
    function _computePriceDiscoverySlugsData(
        PoolKey memory key,
        SlugData memory upperSlug,
        int24 tickUpper,
        uint256 assetAvailable
    ) internal view returns (SlugData[] memory) {
        SlugData[] memory slugs = new SlugData[](numPDSlugs);

        // Compute end time of current epoch
        uint256 epochEndTime = _getEpochEndWithOffset(0);
        // Compute end time of next epoch
        uint256 nextEpochEndTime = _getEpochEndWithOffset(1);

        // Return early if we're on the final epoch
        if (nextEpochEndTime == epochEndTime) {
            return slugs;
        }

        uint256 epochT1toT2Delta = _getNormalizedTimeElapsed(nextEpochEndTime) - _getNormalizedTimeElapsed(epochEndTime);

        int24 slugRangeDelta = (tickUpper - upperSlug.tickUpper) / int24(int256(numPDSlugs));
        if (isToken0) {
            slugRangeDelta = slugRangeDelta < key.tickSpacing ? key.tickSpacing : slugRangeDelta;
        } else {
            slugRangeDelta = slugRangeDelta < -key.tickSpacing ? slugRangeDelta : -key.tickSpacing;
        }

        uint256 pdSlugsToLp = numPDSlugs;
        for (uint256 i = numPDSlugs; i > 0; --i) {
            if (_getEpochEndWithOffset(i - 1) != _getEpochEndWithOffset(i)) {
                break;
            }
            --pdSlugsToLp;
        }

        uint256 tokensToLp = FullMath.mulDiv(epochT1toT2Delta, numTokensToSell, 1e18);
        bool surplusAssets = tokensToLp * pdSlugsToLp <= assetAvailable;
        tokensToLp = surplusAssets ? tokensToLp : assetAvailable / pdSlugsToLp;
        for (uint256 i; i < numPDSlugs; ++i) {
            // If epoch [i] end time is equal to next epoch [i+1] end time, we've reached the end
            // and don't need to provide any more slugs
            if (_getEpochEndWithOffset(i) == _getEpochEndWithOffset(i + 1)) {
                break;
            }

            if (i == 0) {
                slugs[i].tickLower = upperSlug.tickUpper;
            } else {
                slugs[i].tickLower = slugs[i - 1].tickUpper;
            }
            slugs[i].tickUpper = _alignComputedTickWithTickSpacing(slugs[i].tickLower + slugRangeDelta, key.tickSpacing);

            slugs[i].liquidity = _computeLiquidity(
                isToken0,
                TickMath.getSqrtPriceAtTick(slugs[i].tickLower),
                TickMath.getSqrtPriceAtTick(slugs[i].tickUpper),
                // We reuse tokensToLp since it should be the same for all epochs
                // This is dependent on the invariant that (endingTime - startingTime) % epochLength == 0
                tokensToLp
            );
        }

        return slugs;
    }

    /// @notice Compute the target price given a numerator and denominator
    ///         Converts to Q96
    /// @param num The numerator
    /// @param denom The denominator
    function _computeTargetPriceX96(uint256 num, uint256 denom) internal pure returns (uint160) {
        return FullMath.mulDiv(num, FixedPoint96.Q96, denom).toUint160();
    }

    /// @notice Computes the single sided liquidity amount for a given price range and amount of tokens
    /// @param forToken0 Whether the liquidity is for token0
    /// @param lowerPrice The lower sqrt price of the range
    /// @param upperPrice The upper sqrt price of the range
    /// @param amount The amount of tokens to place as liquidity
    function _computeLiquidity(bool forToken0, uint160 lowerPrice, uint160 upperPrice, uint256 amount)
        internal
        pure
        returns (uint128)
    {
        // We decrement the amount by 1 to avoid rounding errors
        amount = amount != 0 ? amount - 1 : amount;

        if (forToken0) {
            return LiquidityAmounts.getLiquidityForAmount0(lowerPrice, upperPrice, amount);
        } else {
            return LiquidityAmounts.getLiquidityForAmount1(lowerPrice, upperPrice, amount);
        }
    }

    /// @notice Clears the positions in the pool, accounts for accrued fees, and returns the balance deltas
    /// @param lastEpochPositions The positions to clear
    /// @param key The pool key
    /// @return deltas The balance deltas from removing liquidity
    function _clearPositions(Position[] memory lastEpochPositions, PoolKey memory key)
        internal
        returns (BalanceDelta deltas)
    {
        for (uint256 i; i < lastEpochPositions.length; ++i) {
            if (lastEpochPositions[i].liquidity != 0) {
                (BalanceDelta positionDeltas, BalanceDelta feesAccrued) = poolManager.modifyLiquidity(
                    key,
                    IPoolManager.ModifyLiquidityParams({
                        tickLower: isToken0 ? lastEpochPositions[i].tickLower : lastEpochPositions[i].tickUpper,
                        tickUpper: isToken0 ? lastEpochPositions[i].tickUpper : lastEpochPositions[i].tickLower,
                        liquidityDelta: -int128(lastEpochPositions[i].liquidity),
                        salt: bytes32(uint256(lastEpochPositions[i].salt))
                    }),
                    ""
                );
                deltas = add(deltas, positionDeltas);
                state.feesAccrued = add(state.feesAccrued, feesAccrued);
            }
        }
    }

    /// @notice Updates the positions in the pool, accounts for accrued fees, and swaps to new price if necessary
    /// @param newPositions The new positions to add
    /// @param currentPrice The current price of the pool
    /// @param swapPrice The target price to swap to
    /// @param key The pool key
    function _update(Position[] memory newPositions, uint160 currentPrice, uint160 swapPrice, PoolKey memory key)
        internal
    {
        if (swapPrice != currentPrice) {
            // Since there's no liquidity in the pool, swapping a non-zero amount allows us to reset its price.
            poolManager.swap(
                key,
                IPoolManager.SwapParams({
                    zeroForOne: swapPrice < currentPrice,
                    amountSpecified: 1,
                    sqrtPriceLimitX96: swapPrice
                }),
                ""
            );
        }

        for (uint256 i; i < newPositions.length; ++i) {
            if (newPositions[i].liquidity != 0) {
                // Add liquidity to new position
                poolManager.modifyLiquidity(
                    key,
                    IPoolManager.ModifyLiquidityParams({
                        tickLower: isToken0 ? newPositions[i].tickLower : newPositions[i].tickUpper,
                        tickUpper: isToken0 ? newPositions[i].tickUpper : newPositions[i].tickLower,
                        liquidityDelta: newPositions[i].liquidity.toInt128(),
                        salt: bytes32(uint256(newPositions[i].salt))
                    }),
                    ""
                );
            }
        }

        int256 currency0Delta = poolManager.currencyDelta(address(this), key.currency0);
        int256 currency1Delta = poolManager.currencyDelta(address(this), key.currency1);

        if (currency0Delta > 0) {
            poolManager.take(key.currency0, address(this), uint256(currency0Delta));
        }

        if (currency1Delta > 0) {
            poolManager.take(key.currency1, address(this), uint256(currency1Delta));
        }

        if (currency0Delta < 0) {
            poolManager.sync(key.currency0);
            key.currency0.transfer(address(poolManager), uint256(-currency0Delta));
        }

        if (currency1Delta < 0) {
            poolManager.sync(key.currency1);
            key.currency1.transfer(address(poolManager), uint256(-currency1Delta));
        }

        poolManager.settle();
    }

    struct CallbackData {
        PoolKey key;
        address sender;
        int24 tick;
    }

    /// @notice Callback to add liquidity to the pool in afterInitialize
    /// @param data The callback data (key, sender, tick)
    function _unlockCallback(bytes calldata data) internal override returns (bytes memory) {
        CallbackData memory callbackData = abi.decode(data, (CallbackData));
        (PoolKey memory key,, int24 tick) = (callbackData.key, callbackData.sender, callbackData.tick);
        state.lastEpoch = 1;

        (, int24 tickUpper) = _getTicksBasedOnState(0, key.tickSpacing);
        uint160 sqrtPriceNext = TickMath.getSqrtPriceAtTick(tick);
        uint160 sqrtPriceCurrent = TickMath.getSqrtPriceAtTick(tick);

        // set the tickLower and tickUpper to the current tick as this is the default behavior when requiredProceeds and totalProceeds are 0
        SlugData memory lowerSlug = SlugData({tickLower: tick, tickUpper: tick, liquidity: 0});
        (SlugData memory upperSlug, uint256 assetRemaining) = _computeUpperSlugData(key, 0, tick, numTokensToSell);
        SlugData[] memory priceDiscoverySlugs =
            _computePriceDiscoverySlugsData(key, upperSlug, tickUpper, assetRemaining);

        Position[] memory newPositions = new Position[](NUM_DEFAULT_SLUGS - 1 + numPDSlugs);

        newPositions[0] = Position({
            tickLower: lowerSlug.tickLower,
            tickUpper: lowerSlug.tickUpper,
            liquidity: lowerSlug.liquidity,
            salt: uint8(uint256(LOWER_SLUG_SALT))
        });
        newPositions[1] = Position({
            tickLower: upperSlug.tickLower,
            tickUpper: upperSlug.tickUpper,
            liquidity: upperSlug.liquidity,
            salt: uint8(uint256(UPPER_SLUG_SALT))
        });
        for (uint256 i; i < priceDiscoverySlugs.length; ++i) {
            newPositions[NUM_DEFAULT_SLUGS - 1 + i] = Position({
                tickLower: priceDiscoverySlugs[i].tickLower,
                tickUpper: priceDiscoverySlugs[i].tickUpper,
                liquidity: priceDiscoverySlugs[i].liquidity,
                salt: uint8(NUM_DEFAULT_SLUGS + i)
            });
        }

        _update(newPositions, sqrtPriceCurrent, sqrtPriceNext, key);

        positions[LOWER_SLUG_SALT] = newPositions[0];
        positions[UPPER_SLUG_SALT] = newPositions[1];
        for (uint256 i; i < numPDSlugs; ++i) {
            positions[bytes32(uint256(NUM_DEFAULT_SLUGS + i))] = newPositions[NUM_DEFAULT_SLUGS - 1 + i];
        }

        return new bytes(0);
    }

    /// @notice Computes the lower slug ticks and liquidity when there are insufficient proceeds
    ///         Places a single tickSpacing range at the average clearing price
    /// @param key The pool key
    /// @param totalProceeds_ The total amount of proceeds earned from selling tokens
    /// @param totalTokensSold_ The total amount of tokens sold
    function _computeLowerSlugInsufficientProceeds(PoolKey memory key, uint256 totalProceeds_, uint256 totalTokensSold_)
        internal
        view
        returns (SlugData memory slug)
    {
        uint160 targetPriceX96;
        if (isToken0) {
            // Q96 Target price (not sqrtPrice)
            targetPriceX96 = _computeTargetPriceX96(totalProceeds_, totalTokensSold_);
        } else {
            // Q96 Target price (not sqrtPrice)
            targetPriceX96 = _computeTargetPriceX96(totalTokensSold_, totalProceeds_);
        }

        slug.tickUpper = _alignComputedTickWithTickSpacing(
            // We compute the sqrtPrice as the integer sqrt left shifted by 48 bits to convert to Q96
            TickMath.getTickAtSqrtPrice(uint160(FixedPointMathLib.sqrt(uint256(targetPriceX96)) << 48)),
            key.tickSpacing
        );
        slug.tickLower = isToken0 ? slug.tickUpper - key.tickSpacing : slug.tickUpper + key.tickSpacing;

        slug.liquidity = _computeLiquidity(
            !isToken0,
            TickMath.getSqrtPriceAtTick(slug.tickLower),
            TickMath.getSqrtPriceAtTick(slug.tickUpper),
            totalProceeds_
        );
    }

    /// @notice Returns a struct of permissions to signal which hook functions are to be implemented
    function getHookPermissions() public pure override returns (Hooks.Permissions memory) {
        return Hooks.Permissions({
            beforeInitialize: false,
            afterInitialize: true,
            beforeAddLiquidity: true,
            beforeRemoveLiquidity: false,
            afterAddLiquidity: false,
            afterRemoveLiquidity: false,
            beforeSwap: true,
            afterSwap: true,
            beforeDonate: false,
            afterDonate: false,
            beforeSwapReturnDelta: false,
            afterSwapReturnDelta: false,
            afterAddLiquidityReturnDelta: false,
            afterRemoveLiquidityReturnDelta: false
        });
    }
}<|MERGE_RESOLUTION|>--- conflicted
+++ resolved
@@ -70,12 +70,9 @@
     using TransientStateLibrary for IPoolManager;
     using BalanceDeltaLibrary for BalanceDelta;
     using ProtocolFeeLibrary for *;
-<<<<<<< HEAD
     using SafeCastLib for uint128;
-=======
     using SafeCastLib for int256;
     using SafeCastLib for uint256;
->>>>>>> 6be3bdae
 
     bytes32 constant LOWER_SLUG_SALT = bytes32(uint256(1));
     bytes32 constant UPPER_SLUG_SALT = bytes32(uint256(2));
