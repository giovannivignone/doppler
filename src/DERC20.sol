--- conflicted
+++ resolved
@@ -58,13 +58,11 @@
     /// @notice Duration of the vesting period (in seconds)
     uint256 public immutable vestingDuration;
 
-<<<<<<< HEAD
     /// @notice Total amount of vested tokens
     uint256 public immutable vestedTotalAmount;
-=======
+
     /// @notice Timestamp of the start of the vesting period
     uint256 public vestingStart;
->>>>>>> 1cb1cdd9
 
     /// @notice Address of the liquidity pool
     address public pool;
