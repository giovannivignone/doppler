--- conflicted
+++ resolved
@@ -27,14 +27,8 @@
         (string memory name) = abi.decode(data, (string));
 
         TimelockController timelockController = timelockFactory.create();
-<<<<<<< HEAD
-        address governance = address(
-            new Governance(string.concat(name, " Governance"), IVotes(asset), TimelockController(timelockController))
-        );
-=======
         address governance =
-            address(new Governance(string.concat(name, " Governance"), IVotes(token), timelockController));
->>>>>>> 5770dfa3
+            address(new Governance(string.concat(name, " Governance"), IVotes(asset), timelockController));
         timelockController.grantRole(keccak256("PROPOSER_ROLE"), governance);
         timelockController.grantRole(keccak256("CANCELLER_ROLE"), governance);
         timelockController.grantRole(keccak256("EXECUTOR_ROLE"), address(0));
