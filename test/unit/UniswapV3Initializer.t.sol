--- conflicted
+++ resolved
@@ -25,12 +25,8 @@
 
 int24 constant DEFAULT_LOWER_TICK = 167_520;
 int24 constant DEFAULT_UPPER_TICK = 200_040;
-<<<<<<< HEAD
-int24 constant DEFAULT_TARGET_TICK = DEFAULT_UPPER_TICK - 12_000;
-=======
 int24 constant DEFAULT_TARGET_TICK = 167_520 + 12_000;
 int24 constant DEFAULT_TARGET_TICK_DELTA = 12_000;
->>>>>>> cd45bfcf
 
 contract UniswapV3InitializerTest is Test {
     UniswapV3Initializer public initializer;
@@ -132,12 +128,8 @@
 
         int24 tickLower = isToken0 ? -DEFAULT_UPPER_TICK : DEFAULT_LOWER_TICK;
         int24 tickUpper = isToken0 ? -DEFAULT_LOWER_TICK : DEFAULT_UPPER_TICK;
-<<<<<<< HEAD
-        int24 targetTick = isToken0 ? -DEFAULT_TARGET_TICK : DEFAULT_TARGET_TICK;
-=======
         int24 targetTick =
             isToken0 ? -DEFAULT_UPPER_TICK + DEFAULT_TARGET_TICK_DELTA : DEFAULT_UPPER_TICK - DEFAULT_TARGET_TICK_DELTA;
->>>>>>> cd45bfcf
 
         pool = initializer.initialize(
             address(token),
